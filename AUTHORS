Authors of HAL’s MD package (HALMD)

* 2008-2021   Felix Höfling
              Department of Mathematics and Computer Science, Freie Universität Berlin, Germany
              Max Planck Institute for Intelligent Systems, Stuttgart, Germany
              Arnold Sommerfeld Center for Theoretical Physics, Ludwig-Maximilians-Universität München, Germany

* 2007-2012   Peter Colberg
              Department of Chemistry, University of Toronto, Canada
              Deutsches Zentrum für Luft- und Raumfahrt, Cologne, Germany
              Arnold Sommerfeld Center for Theoretical Physics, Ludwig-Maximilians-Universität München, Germany

* 2012-2015   Nicolas Höft
              Institut für Theoretische Physik II, Heinrich-Heine-Universität Düsseldorf, Germany

* 2019-2021   Roya Ebrahimi Viand
              Department of Mathematics and Computer Science, Freie Universität Berlin, Germany

* 2016-2017   Daniel Kirchner
              Department of Mathematics and Computer Science, Freie Universität Berlin, Germany

* 2011-2012   Michael Kopp
              Max Planck Institute for Intelligent Systems, Stuttgart, Germany

<<<<<<< HEAD
* 2019-2021   Roya Ebrahimi Viand
              Department of Mathematics and Computer Science, Freie Universität Berlin, Germany
=======
* 2014-2016   Sutapa Roy
              Max Planck Institute for Intelligent Systems, Stuttgart, Germany
>>>>>>> d833728e

* 2020-2021   Jaslo Ziska
              Department of Mathematics and Computer Science, Freie Universität Berlin, Germany<|MERGE_RESOLUTION|>--- conflicted
+++ resolved
@@ -22,13 +22,8 @@
 * 2011-2012   Michael Kopp
               Max Planck Institute for Intelligent Systems, Stuttgart, Germany
 
-<<<<<<< HEAD
-* 2019-2021   Roya Ebrahimi Viand
-              Department of Mathematics and Computer Science, Freie Universität Berlin, Germany
-=======
 * 2014-2016   Sutapa Roy
               Max Planck Institute for Intelligent Systems, Stuttgart, Germany
->>>>>>> d833728e
 
 * 2020-2021   Jaslo Ziska
               Department of Mathematics and Computer Science, Freie Universität Berlin, Germany