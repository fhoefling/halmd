--- conflicted
+++ resolved
@@ -39,15 +39,10 @@
  */
 template <typename float_type>
 lennard_jones_simple<float_type>::lennard_jones_simple(
-<<<<<<< HEAD
     unsigned int ntype1
   , unsigned int ntype2
   , float_type cutoff
-  , shared_ptr<logger_type> logger
-=======
-    float_type cutoff
   , boost::shared_ptr<logger_type> logger
->>>>>>> c683f8db
 )
   // initialise members
   : r_cut_(cutoff)
@@ -83,15 +78,10 @@
                 [
                     class_<lennard_jones_simple, boost::shared_ptr<lennard_jones_simple> >(module_name())
                         .def(constructor<
-<<<<<<< HEAD
                             unsigned int
                           , unsigned int
                           , float_type
-                          , shared_ptr<logger_type>
-=======
-                            float_type
                           , boost::shared_ptr<logger_type>
->>>>>>> c683f8db
                         >())
                         // provide Lua interface coherent with lennard_jones
                         .property("r_cut", &lennard_jones_simple::r_cut)
