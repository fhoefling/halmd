/*
 * Copyright © 2010-2011 Felix Höfling
 * Copyright © 2015      Nicolas Höft
 * Copyright © 2010-2011 Peter Colberg
 *
 * This file is part of HALMD.
 *
 * HALMD is free software: you can redistribute it and/or modify
 * it under the terms of the GNU Lesser General Public License as
 * published by the Free Software Foundation, either version 3 of
 * the License, or (at your option) any later version.
 *
 * This program is distributed in the hope that it will be useful,
 * but WITHOUT ANY WARRANTY; without even the implied warranty of
 * MERCHANTABILITY or FITNESS FOR A PARTICULAR PURPOSE.  See the
 * GNU Lesser General Public License for more details.
 *
 * You should have received a copy of the GNU Lesser General
 * Public License along with this program. If not, see
 * <http://www.gnu.org/licenses/>.
 */

#include <halmd/mdsim/gpu/particle_kernel.hpp>
#include <halmd/mdsim/gpu/particle_kernel.cuh>
#include <halmd/numeric/blas/blas.hpp>
#include <halmd/utility/gpu/thread.cuh>
#include <halmd/utility/tuple.hpp>

namespace halmd {
namespace mdsim {
namespace gpu {
namespace particle_kernel {

/** number of particles in simulation box */
static __constant__ unsigned int nbox_;
/** number of particle types */
static __constant__ unsigned int ntype_;
/** number of particles per type */
static texture<unsigned int> ntypes_;
/** positions, types */
static texture<float4> r_;
/** velocities, masses */
static texture<float4> v_;
<<<<<<< HEAD
/** ids */
=======
/** IDs */
>>>>>>> 9f449348
static texture<unsigned int> id_;

/** minimum image vectors */
template<int dimension>
struct image
{
    // instantiate a separate texture for each aligned vector type
    typedef texture<typename particle_wrapper<dimension>::aligned_vector_type> type;
    static type tex_;
};
// instantiate static members
template<int dimension> image<dimension>::type image<dimension>::tex_;

/**
 * initialize particle positions and species, velocity and mass
 */
__global__ void initialize(
    float4* g_r
  , float4* g_v
  , unsigned int size
)
{
    unsigned int const threads = GTDIM;
    unsigned int type = (GTID < size) ? 0 : placeholder;
#ifdef USE_VERLET_DSFUN
    fixed_vector<dsfloat, 3> r (0.0);
    tie(g_r[GTID], g_r[GTID + threads]) <<= tie(r, type);
    g_v[GTID] = make_float4(0,0,0,1);
    g_v[GTID + threads] = make_float4(0,0,0,0);
#else
    fixed_vector<float, 3> r (0.0f);
    g_r[GTID] <<= tie(r, type);
    g_v[GTID] = make_float4(0,0,0,1);
#endif
}

/**
 * rearrange particles by a given permutation
 */
template <typename vector_type, typename aligned_vector_type>
__global__ void rearrange(
    unsigned int const* g_index
  , float4* g_r
  , aligned_vector_type* g_image
  , float4* g_v
  , unsigned int* g_id
  , unsigned int npart
)
{
    enum { dimension = vector_type::static_size };
    if (GTID < npart) {
        int const i = g_index[GTID];

        // copy position and velocity as float4 values, and image vector
        g_r[GTID] = tex1Dfetch(r_, i);
        g_v[GTID] = tex1Dfetch(v_, i);

#ifdef USE_VERLET_DSFUN
        g_r[GTID + GTDIM] = tex1Dfetch(r_, i + GTDIM);
        g_v[GTID + GTDIM] = tex1Dfetch(v_, i + GTDIM);
#endif

        // select correct image texture depending on the space dimension
        g_image[GTID] = tex1Dfetch(image<dimension>::tex_, i);

<<<<<<< HEAD
        // copy particle ids
=======
        // copy particle IDs
>>>>>>> 9f449348
        g_id[GTID] = tex1Dfetch(id_, i);
    }
}

} // namespace particle_kernel

template <int dimension>
particle_wrapper<dimension> const particle_wrapper<dimension>::kernel = {
    particle_kernel::nbox_
  , particle_kernel::ntype_
  , particle_kernel::ntypes_
  , particle_kernel::r_
  , particle_kernel::image<dimension>::tex_
  , particle_kernel::v_
  , particle_kernel::id_
<<<<<<< HEAD
  , particle_kernel::initialize
=======
>>>>>>> 9f449348
#ifdef USE_VERLET_DSFUN
  , particle_kernel::rearrange<fixed_vector<dsfloat, dimension> >
#else
  , particle_kernel::rearrange<fixed_vector<float, dimension> >
#endif
};

template class particle_wrapper<3>;
template class particle_wrapper<2>;

} // namespace gpu
} // namespace mdsim
} // namespace halmd<|MERGE_RESOLUTION|>--- conflicted
+++ resolved
@@ -41,11 +41,7 @@
 static texture<float4> r_;
 /** velocities, masses */
 static texture<float4> v_;
-<<<<<<< HEAD
-/** ids */
-=======
 /** IDs */
->>>>>>> 9f449348
 static texture<unsigned int> id_;
 
 /** minimum image vectors */
@@ -111,11 +107,7 @@
         // select correct image texture depending on the space dimension
         g_image[GTID] = tex1Dfetch(image<dimension>::tex_, i);
 
-<<<<<<< HEAD
-        // copy particle ids
-=======
         // copy particle IDs
->>>>>>> 9f449348
         g_id[GTID] = tex1Dfetch(id_, i);
     }
 }
@@ -131,10 +123,7 @@
   , particle_kernel::image<dimension>::tex_
   , particle_kernel::v_
   , particle_kernel::id_
-<<<<<<< HEAD
   , particle_kernel::initialize
-=======
->>>>>>> 9f449348
 #ifdef USE_VERLET_DSFUN
   , particle_kernel::rearrange<fixed_vector<dsfloat, dimension> >
 #else
