--- conflicted
+++ resolved
@@ -1,11 +1,7 @@
 /*
  * Copyright © 2012-2016 Felix Höfling
+ * Copyright © 2016      Daniel Kirchner
  * Copyright © 2012      Peter Colberg
-<<<<<<< HEAD
- * Copyright © 2012      Felix Höfling
- * Copyright © 2016      Daniel Kirchner
-=======
->>>>>>> eec6bc12
  * Copyright © 2013-2015 Nicolas Höft
  *
  * This file is part of HALMD.
