/*
 * Copyright © 2008-2011  Peter Colberg and Felix Höfling
 *
 * This file is part of HALMD.
 *
 * HALMD is free software: you can redistribute it and/or modify
 * it under the terms of the GNU General Public License as published by
 * the Free Software Foundation, either version 3 of the License, or
 * (at your option) any later version.
 *
 * This program is distributed in the hope that it will be useful,
 * but WITHOUT ANY WARRANTY; without even the implied warranty of
 * MERCHANTABILITY or FITNESS FOR A PARTICULAR PURPOSE.  See the
 * GNU General Public License for more details.
 *
 * You should have received a copy of the GNU General Public License
 * along with this program.  If not, see <http://www.gnu.org/licenses/>.
 */

#include <algorithm>
#include <cmath>
#include <string>

#include <halmd/mdsim/gpu/integrators/verlet.hpp>
#include <halmd/utility/lua/lua.hpp>

using namespace boost;
using namespace std;

namespace halmd {
namespace mdsim {
namespace gpu {
namespace integrators {

template <int dimension, typename float_type>
verlet<dimension, float_type>::verlet(
    shared_ptr<particle_type> particle
  , shared_ptr<box_type const> box
  , double timestep
  , shared_ptr<logger_type> logger
)
  // dependency injection
  : particle_(particle)
  , box_(box)
  , logger_(logger)
  // reference CUDA C++ verlet_wrapper
  , wrapper_(&verlet_wrapper<dimension>::wrapper)
{
    this->timestep(timestep);
}

/**
 * set integration time-step
 */
template <int dimension, typename float_type>
void verlet<dimension, float_type>::timestep(double timestep)
{
    timestep_ = timestep;
    timestep_half_ = 0.5 * timestep_;

    try {
        cuda::copy(timestep_, wrapper_->timestep);
    }
    catch (cuda::error const&) {
        LOG_ERROR("failed to initialize Verlet integrator symbols");
        throw;
    }

    LOG("integration timestep: " << timestep_);
}

/**
 * First leapfrog half-step of velocity-Verlet algorithm
 */
template <int dimension, typename float_type>
void verlet<dimension, float_type>::integrate()
{
    try {
        scoped_timer_type timer(runtime_.integrate);
        cuda::configure(
            particle_->dim.grid, particle_->dim.block
          , particle_->ntype * sizeof(float)
        );
        wrapper_->integrate(
<<<<<<< HEAD
            particle_->g_r, particle_->g_image, particle_->g_v
          , particle_->force(), particle_->g_mass, particle_->ntype
=======
            particle_->g_r, particle_->g_image, particle_->g_v, particle_->g_f
          , static_cast<vector_type>(box_->length())
>>>>>>> 76dad690
        );
        cuda::thread::synchronize();
    }
    catch (cuda::error const&) {
        LOG_ERROR("failed to stream first leapfrog step on GPU");
        throw;
    }
}

/**
 * Second leapfrog half-step of velocity-Verlet algorithm
 */
template <int dimension, typename float_type>
void verlet<dimension, float_type>::finalize()
{
    // TODO: possibly a performance critical issue:
    // the old implementation had this loop included in update_forces(),
    // which saves one additional read of the forces plus the additional kernel execution
    // and scheduling
    try {
        scoped_timer_type timer(runtime_.finalize);
        cuda::configure(
            particle_->dim.grid, particle_->dim.block
          , particle_->ntype * sizeof(float)
        );
        wrapper_->finalize(
            particle_->g_r, particle_->g_v, particle_->force()
          , particle_->g_mass, particle_->ntype
        );
        cuda::thread::synchronize();
    }
    catch (cuda::error const&) {
        LOG_ERROR("failed to stream second leapfrog step on GPU");
        throw;
    }
}

template <int dimension, typename float_type>
static char const* module_name_wrapper(verlet<dimension, float_type> const&)
{
    return verlet<dimension, float_type>::module_name();
}

template <int dimension, typename float_type>
void verlet<dimension, float_type>::luaopen(lua_State* L)
{
    using namespace luabind;
    static string class_name(module_name() + ("_" + lexical_cast<string>(dimension) + "_"));
    module(L, "libhalmd")
    [
        namespace_("mdsim")
        [
            namespace_("gpu")
            [
                namespace_("integrators")
                [
                    class_<verlet, shared_ptr<_Base>, _Base>(class_name.c_str())
                        .def(constructor<
                            shared_ptr<particle_type>
                          , shared_ptr<box_type const>
                          , double
                          , shared_ptr<logger_type>
                        >())
                        .property("module_name", &module_name_wrapper<dimension, float_type>)
                        .scope
                        [
                            class_<runtime>("runtime")
                                .def_readonly("integrate", &runtime::integrate)
                                .def_readonly("finalize", &runtime::finalize)
                        ]
                        .def_readonly("runtime", &verlet::runtime_)
                ]
            ]
        ]
    ];
}

HALMD_LUA_API int luaopen_libhalmd_mdsim_gpu_integrators_verlet(lua_State* L)
{
    verlet<3, float>::luaopen(L);
    verlet<2, float>::luaopen(L);
    return 0;
}

// explicit instantiation
template class verlet<3, float>;
template class verlet<2, float>;

} // namespace mdsim
} // namespace gpu
} // namespace integrators
} // namespace halmd<|MERGE_RESOLUTION|>--- conflicted
+++ resolved
@@ -82,13 +82,9 @@
           , particle_->ntype * sizeof(float)
         );
         wrapper_->integrate(
-<<<<<<< HEAD
             particle_->g_r, particle_->g_image, particle_->g_v
           , particle_->force(), particle_->g_mass, particle_->ntype
-=======
-            particle_->g_r, particle_->g_image, particle_->g_v, particle_->g_f
           , static_cast<vector_type>(box_->length())
->>>>>>> 76dad690
         );
         cuda::thread::synchronize();
     }
