halmd_add_library(halmd_mdsim_gpu_integrators
  verlet_kernel.cu
  verlet.cpp
  verlet_nvt_andersen_kernel.cu
  verlet_nvt_andersen.cpp
<<<<<<< HEAD
  verlet_nvt_hoover_kernel.cu
  verlet_nvt_hoover.cpp
=======
)
halmd_add_modules(
  libhalmd_mdsim_gpu_integrators_verlet
  libhalmd_mdsim_gpu_integrators_verlet_nvt_andersen
>>>>>>> df789607
)<|MERGE_RESOLUTION|>--- conflicted
+++ resolved
@@ -3,13 +3,10 @@
   verlet.cpp
   verlet_nvt_andersen_kernel.cu
   verlet_nvt_andersen.cpp
-<<<<<<< HEAD
   verlet_nvt_hoover_kernel.cu
   verlet_nvt_hoover.cpp
-=======
 )
 halmd_add_modules(
   libhalmd_mdsim_gpu_integrators_verlet
   libhalmd_mdsim_gpu_integrators_verlet_nvt_andersen
->>>>>>> df789607
 )