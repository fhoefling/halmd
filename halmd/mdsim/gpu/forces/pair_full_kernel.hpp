/*
 * Copyright © 2008-2011  Peter Colberg and Felix Höfling
 *
 * This file is part of HALMD.
 *
 * HALMD is free software: you can redistribute it and/or modify
 * it under the terms of the GNU General Public License as published by
 * the Free Software Foundation, either version 3 of the License, or
 * (at your option) any later version.
 *
 * This program is distributed in the hope that it will be useful,
 * but WITHOUT ANY WARRANTY; without even the implied warranty of
 * MERCHANTABILITY or FITNESS FOR A PARTICULAR PURPOSE.  See the
 * GNU General Public License for more details.
 *
 * You should have received a copy of the GNU General Public License
 * along with this program.  If not, see <http://www.gnu.org/licenses/>.
 */

#ifndef HALMD_MDSIM_GPU_FORCES_PAIR_FULL_KERNEL_HPP
#define HALMD_MDSIM_GPU_FORCES_PAIR_FULL_KERNEL_HPP

#include <cuda_wrapper/cuda_wrapper.hpp>
#include <halmd/mdsim/type_traits.hpp>

namespace halmd {
namespace mdsim {
namespace gpu {
namespace forces {

template <int dimension, typename potential_type>
struct pair_full_wrapper
{
    typedef fixed_vector<float, dimension> vector_type;
    typedef typename type_traits<dimension, float>::gpu::coalesced_vector_type coalesced_vector_type;
    typedef typename type_traits<dimension, float>::gpu::stress_tensor_type stress_tensor_type;

    /** compute forces only */
    cuda::function<void (
        coalesced_vector_type*
      , float4 const*
      , float*
      , stress_tensor_type*
      , float*
<<<<<<< HEAD
      , unsigned int
      , unsigned int
=======
      , vector_type
>>>>>>> 76dad690
    )> compute;
    /** compute forces and auxiliary stuff: internal energy, potential part of stress tensor, ... */
    cuda::function<void (
        coalesced_vector_type*
      , float4 const*
      , float*
      , stress_tensor_type*
      , float*
<<<<<<< HEAD
      , unsigned int
      , unsigned int
=======
      , vector_type
>>>>>>> 76dad690
    )> compute_aux;
    /** total number of particles */
    cuda::symbol<unsigned int> npart;

    static pair_full_wrapper const kernel;
};

} // namespace mdsim
} // namespace gpu
} // namespace forces
} // namespace halmd

#endif  /* ! HALMD_MDSIM_GPU_FORCES_PAIR_FULL_KERNEL_HPP */<|MERGE_RESOLUTION|>--- conflicted
+++ resolved
@@ -42,12 +42,9 @@
       , float*
       , stress_tensor_type*
       , float*
-<<<<<<< HEAD
       , unsigned int
       , unsigned int
-=======
       , vector_type
->>>>>>> 76dad690
     )> compute;
     /** compute forces and auxiliary stuff: internal energy, potential part of stress tensor, ... */
     cuda::function<void (
@@ -56,12 +53,9 @@
       , float*
       , stress_tensor_type*
       , float*
-<<<<<<< HEAD
       , unsigned int
       , unsigned int
-=======
       , vector_type
->>>>>>> 76dad690
     )> compute_aux;
     /** total number of particles */
     cuda::symbol<unsigned int> npart;
