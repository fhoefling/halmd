/*
 * Copyright © 2008-2011  Peter Colberg and Felix Höfling
 *
 * This file is part of HALMD.
 *
 * HALMD is free software: you can redistribute it and/or modify
 * it under the terms of the GNU General Public License as published by
 * the Free Software Foundation, either version 3 of the License, or
 * (at your option) any later version.
 *
 * This program is distributed in the hope that it will be useful,
 * but WITHOUT ANY WARRANTY; without even the implied warranty of
 * MERCHANTABILITY or FITNESS FOR A PARTICULAR PURPOSE.  See the
 * GNU General Public License for more details.
 *
 * You should have received a copy of the GNU General Public License
 * along with this program.  If not, see <http://www.gnu.org/licenses/>.
 */

#ifndef HALMD_MDSIM_GPU_FORCES_PAIR_TRUNC_HPP
#define HALMD_MDSIM_GPU_FORCES_PAIR_TRUNC_HPP

#include <boost/shared_ptr.hpp>
#include <boost/lexical_cast.hpp>
#include <lua.hpp>
#include <string>

#include <halmd/io/logger.hpp>
#include <halmd/mdsim/box.hpp>
#include <halmd/mdsim/gpu/force.hpp>
#include <halmd/mdsim/gpu/forces/pair_trunc_kernel.hpp>
#include <halmd/mdsim/gpu/neighbour.hpp>
#include <halmd/mdsim/gpu/particle.hpp>
#include <halmd/utility/lua/lua.hpp>
#include <halmd/utility/profiler.hpp>

namespace halmd {
namespace mdsim {
namespace gpu {
namespace forces {

/**
 * class template for modules implementing short ranged potential forces
 */
template <int dimension, typename float_type, typename potential_type>
class pair_trunc
  : public mdsim::gpu::force<dimension, float_type>
{
public:
    typedef mdsim::gpu::force<dimension, float_type> _Base;
    typedef typename _Base::vector_type vector_type;
    typedef typename _Base::gpu_stress_tensor_type gpu_stress_tensor_type;
    typedef gpu::particle<dimension, float> particle_type;
    typedef mdsim::box<dimension> box_type;
    typedef gpu::neighbour neighbour_type;
    typedef typename potential_type::gpu_potential_type gpu_potential_type;
    typedef pair_trunc_wrapper<dimension, gpu_potential_type> gpu_wrapper;

    inline static void luaopen(lua_State* L);

    inline pair_trunc(
        boost::shared_ptr<potential_type> potential
      , boost::shared_ptr<particle_type> particle1
      , boost::shared_ptr<particle_type> particle2
      , boost::shared_ptr<box_type> box
      , boost::shared_ptr<neighbour_type const> neighbour
    );
    inline virtual void compute();

    /**
     * enable computation of auxiliary variables
     *
     * The flag is reset by the next call to compute().
     */
    virtual void aux_enable()
    {
        LOG_TRACE("enable computation of auxiliary variables");
        aux_flag_ = true;
    }

    //! returns potential energies of particles
    virtual cuda::vector<float> const& potential_energy() const
    {
        assert_aux_valid();
        return g_en_pot_;
    }

    /** potential part of stress tensors of particles */
    virtual cuda::vector<gpu_stress_tensor_type> const& stress_tensor_pot() const
    {
        assert_aux_valid();
        return g_stress_pot_;
    }

    //! returns hyper virial of particles
    virtual cuda::vector<float> const& hypervirial() const
    {
        assert_aux_valid();
        return g_hypervirial_;
    }

private:
    typedef utility::profiler profiler_type;
    typedef typename profiler_type::accumulator_type accumulator_type;
    typedef typename profiler_type::scoped_timer_type scoped_timer_type;

    struct runtime
    {
        accumulator_type compute;
    };

    void assert_aux_valid() const
    {
        if (!aux_valid_) {
            throw std::logic_error("Auxiliary variables were not enabled in force module.");
        }
    }

    boost::shared_ptr<potential_type> potential_;
<<<<<<< HEAD
    boost::shared_ptr<particle_type> particle1_;
    boost::shared_ptr<particle_type> particle2_;
=======
    boost::shared_ptr<particle_type> particle_;
>>>>>>> 1c2b9cba
    boost::shared_ptr<box_type> box_;
    /** neighbour lists */
    boost::shared_ptr<neighbour_type const> neighbour_;

    /** flag for switching the computation of auxiliary variables in function compute() */
    bool aux_flag_;
    /** flag indicates that the auxiliary variables were updated by the last call to compute() */
    bool aux_valid_;
    /** potential energy for each particle */
    cuda::vector<float> g_en_pot_;
    /** potential part of stress tensor for each particle */
    cuda::vector<gpu_stress_tensor_type> g_stress_pot_;
    /** hyper virial for each particle */
    cuda::vector<float> g_hypervirial_;
    /** profiling runtime accumulators */
    runtime runtime_;
};

template <int dimension, typename float_type, typename potential_type>
pair_trunc<dimension, float_type, potential_type>::pair_trunc(
    boost::shared_ptr<potential_type> potential
  , boost::shared_ptr<particle_type> particle1
  , boost::shared_ptr<particle_type> particle2
  , boost::shared_ptr<box_type> box
  , boost::shared_ptr<neighbour_type const> neighbour
  // FIXME , boost::shared_ptr<smooth_type> smooth
)
  // dependency injection
  : potential_(potential)
<<<<<<< HEAD
  , particle1_(particle1)
  , particle2_(particle2)
=======
  , particle_(particle)
>>>>>>> 1c2b9cba
  , box_(box)
  , neighbour_(neighbour)
  // member initalisation
  , aux_flag_(false)          //< disable auxiliary variables by default
  , aux_valid_(false)
  // memory allocation
<<<<<<< HEAD
  , g_en_pot_(particle1_->dim.threads())
  , g_stress_pot_(particle1_->dim.threads())
  , g_hypervirial_(particle1_->dim.threads())
=======
  , g_en_pot_(particle_->dim.threads())
  , g_stress_pot_(particle_->dim.threads())
  , g_hypervirial_(particle_->dim.threads())
>>>>>>> 1c2b9cba
{
    cuda::copy(static_cast<vector_type>(box_->length()), gpu_wrapper::kernel.box_length);
}

/**
 * Compute pair forces and, if enabled, auxiliary variables,
 * i.e., potential energy, potential part of stress tensor
 *
 * Reset flag for auxiliary variables.
 */
template <int dimension, typename float_type, typename potential_type>
void pair_trunc<dimension, float_type, potential_type>::compute()
{
    scoped_timer_type timer(runtime_.compute);

    cuda::copy(neighbour_->size(), gpu_wrapper::kernel.neighbour_size);
    cuda::copy(neighbour_->stride(), gpu_wrapper::kernel.neighbour_stride);
<<<<<<< HEAD
    gpu_wrapper::kernel.r1.bind(particle1_->g_r);
    gpu_wrapper::kernel.r2.bind(particle2_->g_r);
    potential_->bind_textures();

    cuda::configure(particle1_->dim.grid, particle1_->dim.block);
    aux_valid_ = aux_flag_;
    if (!aux_flag_) {
        gpu_wrapper::kernel.compute(
            particle1_->g_f, neighbour_->g_neighbour(), g_en_pot_, g_stress_pot_, g_hypervirial_
=======
    gpu_wrapper::kernel.r.bind(particle_->g_r);
    potential_->bind_textures();

    cuda::configure(particle_->dim.grid, particle_->dim.block);
    aux_valid_ = aux_flag_;
    if (!aux_flag_) {
        gpu_wrapper::kernel.compute(
            particle_->g_f, neighbour_->g_neighbour(), g_en_pot_, g_stress_pot_, g_hypervirial_
>>>>>>> 1c2b9cba
        );
    }
    else {
        gpu_wrapper::kernel.compute_aux(
<<<<<<< HEAD
            particle1_->g_f, neighbour_->g_neighbour(), g_en_pot_, g_stress_pot_, g_hypervirial_
=======
            particle_->g_f, neighbour_->g_neighbour(), g_en_pot_, g_stress_pot_, g_hypervirial_
>>>>>>> 1c2b9cba
        );
        aux_flag_ = false;
    }
    cuda::thread::synchronize();
}

template <int dimension, typename float_type, typename potential_type>
static char const* module_name_wrapper(pair_trunc<dimension, float_type, potential_type> const&)
{
    return potential_type::module_name();
}

template <int dimension, typename float_type, typename potential_type>
void pair_trunc<dimension, float_type, potential_type>::luaopen(lua_State* L)
{
    typedef typename _Base::_Base _Base_Base;
    using namespace luabind;
    static std::string class_name("pair_trunc_" + boost::lexical_cast<std::string>(dimension) + "_");
    module(L, "libhalmd")
    [
        namespace_("mdsim")
        [
            namespace_("gpu")
            [
                namespace_("forces")
                [
                    namespace_(class_name.c_str())
                    [
                        class_<pair_trunc, boost::shared_ptr<_Base_Base>, bases<_Base_Base, _Base> >(potential_type::module_name())
                            .def(constructor<
                                boost::shared_ptr<potential_type>
                              , boost::shared_ptr<particle_type>
                              , boost::shared_ptr<particle_type>
                              , boost::shared_ptr<box_type>
                              , boost::shared_ptr<neighbour_type const>
                            >())
                            .property("module_name", &module_name_wrapper<dimension, float_type, potential_type>)
                            .scope
                            [
                                class_<runtime>("runtime")
                                    .def_readonly("compute", &runtime::compute)
                            ]
                            .def_readonly("runtime", &pair_trunc::runtime_)
                    ]
                ]
            ]

          , namespace_("forces")
            [
                def("pair_trunc", &boost::make_shared<pair_trunc,
                    boost::shared_ptr<potential_type>
                  , boost::shared_ptr<particle_type>
                  , boost::shared_ptr<particle_type>
                  , boost::shared_ptr<box_type>
                  , boost::shared_ptr<neighbour_type const>
                >)
            ]
        ]
    ];
}

} // namespace mdsim
} // namespace gpu
} // namespace forces
} // namespace halmd

#endif /* ! HALMD_MDSIM_GPU_FORCES_LJ_HPP */<|MERGE_RESOLUTION|>--- conflicted
+++ resolved
@@ -117,12 +117,8 @@
     }
 
     boost::shared_ptr<potential_type> potential_;
-<<<<<<< HEAD
     boost::shared_ptr<particle_type> particle1_;
     boost::shared_ptr<particle_type> particle2_;
-=======
-    boost::shared_ptr<particle_type> particle_;
->>>>>>> 1c2b9cba
     boost::shared_ptr<box_type> box_;
     /** neighbour lists */
     boost::shared_ptr<neighbour_type const> neighbour_;
@@ -152,27 +148,17 @@
 )
   // dependency injection
   : potential_(potential)
-<<<<<<< HEAD
   , particle1_(particle1)
   , particle2_(particle2)
-=======
-  , particle_(particle)
->>>>>>> 1c2b9cba
   , box_(box)
   , neighbour_(neighbour)
   // member initalisation
   , aux_flag_(false)          //< disable auxiliary variables by default
   , aux_valid_(false)
   // memory allocation
-<<<<<<< HEAD
   , g_en_pot_(particle1_->dim.threads())
   , g_stress_pot_(particle1_->dim.threads())
   , g_hypervirial_(particle1_->dim.threads())
-=======
-  , g_en_pot_(particle_->dim.threads())
-  , g_stress_pot_(particle_->dim.threads())
-  , g_hypervirial_(particle_->dim.threads())
->>>>>>> 1c2b9cba
 {
     cuda::copy(static_cast<vector_type>(box_->length()), gpu_wrapper::kernel.box_length);
 }
@@ -190,7 +176,6 @@
 
     cuda::copy(neighbour_->size(), gpu_wrapper::kernel.neighbour_size);
     cuda::copy(neighbour_->stride(), gpu_wrapper::kernel.neighbour_stride);
-<<<<<<< HEAD
     gpu_wrapper::kernel.r1.bind(particle1_->g_r);
     gpu_wrapper::kernel.r2.bind(particle2_->g_r);
     potential_->bind_textures();
@@ -200,25 +185,11 @@
     if (!aux_flag_) {
         gpu_wrapper::kernel.compute(
             particle1_->g_f, neighbour_->g_neighbour(), g_en_pot_, g_stress_pot_, g_hypervirial_
-=======
-    gpu_wrapper::kernel.r.bind(particle_->g_r);
-    potential_->bind_textures();
-
-    cuda::configure(particle_->dim.grid, particle_->dim.block);
-    aux_valid_ = aux_flag_;
-    if (!aux_flag_) {
-        gpu_wrapper::kernel.compute(
-            particle_->g_f, neighbour_->g_neighbour(), g_en_pot_, g_stress_pot_, g_hypervirial_
->>>>>>> 1c2b9cba
         );
     }
     else {
         gpu_wrapper::kernel.compute_aux(
-<<<<<<< HEAD
             particle1_->g_f, neighbour_->g_neighbour(), g_en_pot_, g_stress_pot_, g_hypervirial_
-=======
-            particle_->g_f, neighbour_->g_neighbour(), g_en_pot_, g_stress_pot_, g_hypervirial_
->>>>>>> 1c2b9cba
         );
         aux_flag_ = false;
     }
