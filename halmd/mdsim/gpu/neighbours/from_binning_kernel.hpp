/*
 * Copyright © 2008-2011 Peter Colberg
 * Copyright © 2014      Nicolas Höft
 *
 * This file is part of HALMD.
 *
 * HALMD is free software: you can redistribute it and/or modify
 * it under the terms of the GNU Lesser General Public License as
 * published by the Free Software Foundation, either version 3 of
 * the License, or (at your option) any later version.
 *
 * This program is distributed in the hope that it will be useful,
 * but WITHOUT ANY WARRANTY; without even the implied warranty of
 * MERCHANTABILITY or FITNESS FOR A PARTICULAR PURPOSE.  See the
 * GNU Lesser General Public License for more details.
 *
 * You should have received a copy of the GNU Lesser General
 * Public License along with this program. If not, see
 * <http://www.gnu.org/licenses/>.
 */

#ifndef HALMD_MDSIM_GPU_NEIGHBOURS_FROM_BINNING_KERNEL_HPP
#define HALMD_MDSIM_GPU_NEIGHBOURS_FROM_BINNING_KERNEL_HPP

#include <cuda_wrapper/cuda_wrapper.hpp>
#include <halmd/numeric/blas/fixed_vector.hpp>

namespace halmd {
namespace mdsim {
namespace gpu {
namespace neighbours {

template <int dimension>
struct from_binning_wrapper
{
    typedef fixed_vector<float, dimension> vector_type;
    typedef fixed_vector<unsigned int, dimension> cell_size_type;

    /** (cutoff lengths + neighbour list skin)² */
    cuda::texture<float> rr_cut_skin;
<<<<<<< HEAD
    /** positions, ids of particle1 */
    cuda::texture<float4> r1;
    /** positions, ids of particle2 */
=======
    /** positions, IDs of particle1 */
    cuda::texture<float4> r1;
    /** positions, IDs of particle2 */
>>>>>>> 9f449348
    cuda::texture<float4> r2;

    /** update neighbour lists */
    cuda::function<void (
        int*
      , unsigned int*
      , unsigned int
      , unsigned int
      , unsigned int const*
      , unsigned int const*
      , unsigned int
      , unsigned int
      , unsigned int
      , cell_size_type
      , vector_type
    )> update_neighbours;

    /** update neighbour lists that uses a 'naive' implementation */
    cuda::function<void (
        int*
      , float4 const*
      , unsigned int
      , bool
      , unsigned int*
      , unsigned int
      , unsigned int
      , unsigned int const*
      , unsigned int
      , unsigned int
      , cell_size_type
      , vector_type
      , unsigned int
      , vector_type
    )> update_neighbours_naive;

    static from_binning_wrapper kernel;
};

} // namespace neighbours
} // namespace gpu
} // namespace mdsim
} // namespace halmd

#endif /* ! HALMD_MDSIM_GPU_NEIGHBOURS_FROM_BINNING_KERNEL_HPP */<|MERGE_RESOLUTION|>--- conflicted
+++ resolved
@@ -38,15 +38,9 @@
 
     /** (cutoff lengths + neighbour list skin)² */
     cuda::texture<float> rr_cut_skin;
-<<<<<<< HEAD
-    /** positions, ids of particle1 */
-    cuda::texture<float4> r1;
-    /** positions, ids of particle2 */
-=======
     /** positions, IDs of particle1 */
     cuda::texture<float4> r1;
     /** positions, IDs of particle2 */
->>>>>>> 9f449348
     cuda::texture<float4> r2;
 
     /** update neighbour lists */
