--- conflicted
+++ resolved
@@ -41,7 +41,6 @@
  */
 template <typename float_type>
 modified_lennard_jones<float_type>::modified_lennard_jones(
-<<<<<<< HEAD
     unsigned ntype1
   , unsigned ntype2
   , matrix_type const& cutoff
@@ -49,16 +48,7 @@
   , matrix_type const& sigma
   , uint_matrix_type const& index_m
   , uint_matrix_type const& index_n
-  , shared_ptr<logger_type> logger
-=======
-    unsigned ntype
-  , boost::array<float, 3> const& cutoff
-  , boost::array<float, 3> const& epsilon
-  , boost::array<float, 3> const& sigma
-  , boost::array<unsigned, 3> const& index_m
-  , boost::array<unsigned, 3> const& index_n
   , boost::shared_ptr<logger_type> logger
->>>>>>> c683f8db
 )
   // allocate potential parameters
   : epsilon_(epsilon)
@@ -117,22 +107,13 @@
                     class_<modified_lennard_jones, boost::shared_ptr<modified_lennard_jones> >(module_name())
                         .def(constructor<
                             unsigned
-<<<<<<< HEAD
                           , unsigned
                           , matrix_type const&
                           , matrix_type const&
                           , matrix_type const&
                           , uint_matrix_type const&
                           , uint_matrix_type const&
-                          , shared_ptr<logger_type>
-=======
-                          , boost::array<float, 3> const&
-                          , boost::array<float, 3> const&
-                          , boost::array<float, 3> const&
-                          , boost::array<unsigned, 3> const&
-                          , boost::array<unsigned, 3> const&
                           , boost::shared_ptr<logger_type>
->>>>>>> c683f8db
                         >())
                         .property("r_cut", (matrix_type const& (modified_lennard_jones::*)() const) &modified_lennard_jones::r_cut)
                         .property("r_cut_sigma", &modified_lennard_jones::r_cut_sigma)
