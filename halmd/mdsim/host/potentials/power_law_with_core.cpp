/*
 * Copyright © 2011  Michael Kopp and Felix Höfling
 *
 * This file is part of HALMD.
 *
 * HALMD is free software: you can redistribute it and/or modify
 * it under the terms of the GNU General Public License as published by
 * the Free Software Foundation, either version 3 of the License, or
 * (at your option) any later version.
 *
 * This program is distributed in the hope that it will be useful,
 * but WITHOUT ANY WARRANTY; without even the implied warranty of
 * MERCHANTABILITY or FITNESS FOR A PARTICULAR PURPOSE.  See the
 * GNU General Public License for more details.
 *
 * You should have received a copy of the GNU General Public License
 * along with this program.  If not, see <http://www.gnu.org/licenses/>.
 */

#include <boost/numeric/ublas/io.hpp>
#include <cmath>
#include <string>

#include <halmd/mdsim/host/potentials/power_law_with_core.hpp>
#include <halmd/utility/lua/lua.hpp>

using namespace boost;
using namespace boost::numeric::ublas;
using namespace std;

namespace halmd {
namespace mdsim {
namespace host {
namespace potentials {

/**
 * Initialise potential parameters
 */
template <typename float_type>
power_law_with_core<float_type>::power_law_with_core(
<<<<<<< HEAD
    unsigned int ntype1
  , unsigned int ntype2
  , matrix_type const& cutoff
  , matrix_type const& core
  , matrix_type const& epsilon
  , matrix_type const& sigma
  , uint_matrix_type const& index
  , shared_ptr<logger_type> logger
=======
    unsigned int ntype
  , boost::array<float, 3> const& cutoff
  , boost::array<float, 3> const& core
  , boost::array<float, 3> const& epsilon
  , boost::array<float, 3> const& sigma
  , boost::array<unsigned int, 3> const& index
  , boost::shared_ptr<logger_type> logger
>>>>>>> c683f8db
)
  // allocate potential parameters
  : epsilon_(epsilon)
  , sigma_(sigma)
  , index_(index)
  , sigma2_(element_prod(sigma_, sigma_))
  , r_cut_sigma_(cutoff)
  , r_cut_(element_prod(sigma_, r_cut_sigma_))
  , rr_cut_(element_prod(r_cut_, r_cut_))
  , r_core_sigma_(core)
  , en_cut_(ntype1, ntype2)
  , logger_(logger)
{
    // energy shift due to truncation at cutoff length
    for (unsigned i = 0; i < ntype1; ++i) {
        for (unsigned j = 0; j < ntype2; ++j) {
            en_cut_(i, j) = get<1>((*this)(rr_cut_(i, j), i, j));
        }
    }

    LOG("interaction strength ε = " << epsilon_);
    LOG("interaction range σ = " << sigma_);
    LOG("core radius r_core/σ = " << r_core_sigma_);
    LOG("power law index: n = " << index_);
    LOG("cutoff length: r_c/σ = " << r_cut_sigma_);
    LOG("cutoff energy U = " << en_cut_);
}

template <typename float_type>
void power_law_with_core<float_type>::luaopen(lua_State* L)
{
    using namespace luabind;
    module(L, "libhalmd")
    [
        namespace_("mdsim")
        [
            namespace_("host")
            [
                namespace_("potentials")
                [
                    class_<power_law_with_core, boost::shared_ptr<power_law_with_core> >(module_name())
                        .def(constructor<
<<<<<<< HEAD
                            unsigned int                // ntype
                          , unsigned int                // ntype
                          , matrix_type const&          // cutoff
                          , matrix_type const&          // core
                          , matrix_type const&          // epsilon
                          , matrix_type const&          // sigma
                          , uint_matrix_type const&     // index
                          , shared_ptr<logger_type>
=======
                            unsigned int                    // ntype
                          , boost::array<float, 3> const&          // cutoff
                          , boost::array<float, 3> const&          // core
                          , boost::array<float, 3> const&          // epsilon
                          , boost::array<float, 3> const&          // sigma
                          , boost::array<unsigned int, 3> const&   // index
                          , boost::shared_ptr<logger_type>
>>>>>>> c683f8db
                        >())
                        .property("r_cut", (matrix_type const& (power_law_with_core::*)() const) &power_law_with_core::r_cut)
                        .property("r_cut_sigma", &power_law_with_core::r_cut_sigma)
                        .property("r_core_sigma", &power_law_with_core::r_core_sigma)
                        .property("epsilon", &power_law_with_core::epsilon)
                        .property("sigma", &power_law_with_core::sigma)
                        .property("index", &power_law_with_core::index)
                ]
            ]
        ]
    ];
}

HALMD_LUA_API int luaopen_libhalmd_mdsim_host_potentials_power_law_with_core(lua_State* L)
{
#ifndef USE_HOST_SINGLE_PRECISION
    power_law_with_core<double>::luaopen(L);
#else
    power_law_with_core<float>::luaopen(L);
#endif
    return 0;
}

// explicit instantiation
#ifndef USE_HOST_SINGLE_PRECISION
template class power_law_with_core<double>;
#else
template class power_law_with_core<float>;
#endif

} // namespace potentials
} // namespace host
} // namespace mdsim
} // namespace halmd<|MERGE_RESOLUTION|>--- conflicted
+++ resolved
@@ -38,7 +38,6 @@
  */
 template <typename float_type>
 power_law_with_core<float_type>::power_law_with_core(
-<<<<<<< HEAD
     unsigned int ntype1
   , unsigned int ntype2
   , matrix_type const& cutoff
@@ -46,16 +45,7 @@
   , matrix_type const& epsilon
   , matrix_type const& sigma
   , uint_matrix_type const& index
-  , shared_ptr<logger_type> logger
-=======
-    unsigned int ntype
-  , boost::array<float, 3> const& cutoff
-  , boost::array<float, 3> const& core
-  , boost::array<float, 3> const& epsilon
-  , boost::array<float, 3> const& sigma
-  , boost::array<unsigned int, 3> const& index
   , boost::shared_ptr<logger_type> logger
->>>>>>> c683f8db
 )
   // allocate potential parameters
   : epsilon_(epsilon)
@@ -98,7 +88,6 @@
                 [
                     class_<power_law_with_core, boost::shared_ptr<power_law_with_core> >(module_name())
                         .def(constructor<
-<<<<<<< HEAD
                             unsigned int                // ntype
                           , unsigned int                // ntype
                           , matrix_type const&          // cutoff
@@ -106,16 +95,7 @@
                           , matrix_type const&          // epsilon
                           , matrix_type const&          // sigma
                           , uint_matrix_type const&     // index
-                          , shared_ptr<logger_type>
-=======
-                            unsigned int                    // ntype
-                          , boost::array<float, 3> const&          // cutoff
-                          , boost::array<float, 3> const&          // core
-                          , boost::array<float, 3> const&          // epsilon
-                          , boost::array<float, 3> const&          // sigma
-                          , boost::array<unsigned int, 3> const&   // index
                           , boost::shared_ptr<logger_type>
->>>>>>> c683f8db
                         >())
                         .property("r_cut", (matrix_type const& (power_law_with_core::*)() const) &power_law_with_core::r_cut)
                         .property("r_cut_sigma", &power_law_with_core::r_cut_sigma)
