/*
 * Copyright © 2016      Daniel Kirchner
 * Copyright © 2010-2012 Felix Höfling
 * Copyright © 2013      Nicolas Höft
 * Copyright © 2008-2012 Peter Colberg
 *
 * This file is part of HALMD.
 *
 * HALMD is free software: you can redistribute it and/or modify
 * it under the terms of the GNU Lesser General Public License as
 * published by the Free Software Foundation, either version 3 of
 * the License, or (at your option) any later version.
 *
 * This program is distributed in the hope that it will be useful,
 * but WITHOUT ANY WARRANTY; without even the implied warranty of
 * MERCHANTABILITY or FITNESS FOR A PARTICULAR PURPOSE.  See the
 * GNU Lesser General Public License for more details.
 *
 * You should have received a copy of the GNU Lesser General
 * Public License along with this program. If not, see
 * <http://www.gnu.org/licenses/>.
 */

#include <halmd/config.hpp>

#include <halmd/algorithm/host/permute.hpp>
#include <halmd/io/logger.hpp>
#include <halmd/mdsim/host/particle.hpp>
#include <halmd/mdsim/host/velocity.hpp>
#include <halmd/utility/lua/lua.hpp>
#include <halmd/utility/signal.hpp>

#include <boost/function_output_iterator.hpp>
#include <boost/iterator/counting_iterator.hpp>
#include <boost/iterator/transform_iterator.hpp>

#include <algorithm>
#include <exception>
#include <iterator>
#include <numeric>

namespace halmd {
namespace mdsim {
namespace host {

template <int dimension, typename float_type>
particle<dimension, float_type>::particle(size_type nparticle, unsigned int nspecies)
  : nparticle_(nparticle)
  , capacity_((nparticle+128-1)&~(128-1))
  , nspecies_(std::max(nspecies, 1u))
  // enable auxiliary variables by default to allow sampling of initial state
  , force_zero_(true)
  , force_dirty_(true)
  , aux_dirty_(true)
  , aux_enabled_(true)
{
    // register and allocate named particle arrays
    auto position = make_cache_mutable(register_data<position_type>("position")->mutable_data());
    auto image = make_cache_mutable(register_data<image_type>("image")->mutable_data());
    auto velocity = make_cache_mutable(register_data<velocity_type>("velocity")->mutable_data());
    auto id = make_cache_mutable(register_data<id_type>("id")->mutable_data());
    auto reverse_id = make_cache_mutable(register_data<reverse_id_type>("reverse_id")->mutable_data());
    auto species = make_cache_mutable(register_data<species_type>("species")->mutable_data());
    auto mass = make_cache_mutable(register_data<mass_type>("mass")->mutable_data());
    auto force = make_cache_mutable(register_data<force_type>("force", [this]() { this->update_force_(); })->mutable_data());
    auto en_pot = make_cache_mutable(register_data<en_pot_type>("en_pot", [this]() { this->update_force_(true); })->mutable_data());
    auto stress_pot = make_cache_mutable(
            register_data<stress_pot_type>("stress_pot", [this]() { this->update_force_(true); })->mutable_data());

    // potential energy alias
    data_["potential_energy"] = data_["en_pot"];

    // initialize particle arrays
    std::fill(position->begin(), position->end(), 0);
    std::fill(image->begin(), image->end(), 0);
    std::fill(velocity->begin(), velocity->end(), 0);
<<<<<<< HEAD
    std::iota(id->begin(), id->begin() + nparticle_, 0);
    std::fill(id->begin() + nparticle_, id->end(), -1U);
    std::iota(reverse_id->begin(), reverse_id->begin() + nparticle_, 0);
    std::fill(reverse_id->begin() + nparticle_, reverse_id->end(), -1U);
    std::fill(species->begin(), species->begin() + nparticle_, 0);
    std::fill(species->begin() + nparticle_, species->end(), -1U);
=======
    std::iota(id->begin(), id->end(), 0);
    std::iota(reverse_id->begin(), reverse_id->end(), 0);
    std::fill(species->begin(), species->end(), 0);
>>>>>>> 9f449348
    std::fill(mass->begin(), mass->end(), 1);
    std::fill(force->begin(), force->end(), 0);
    std::fill(en_pot->begin(), en_pot->end(), 0);
    std::fill(stress_pot->begin(), stress_pot->end(), 0);

    LOG("number of particles: " << nparticle_);
    LOG("capacity: " << capacity_);
    LOG("number of particle species: " << nspecies_);
}

template <int dimension, typename float_type>
void particle<dimension, float_type>::aux_enable()
{
    LOG_TRACE("enable computation of auxiliary variables");
    aux_enabled_ = true;
}

/**
 * Rearrange particles in memory according to an integer index sequence
 *
 * The neighbour lists must be rebuilt after calling this function!
 */
template <int dimension, typename float_type>
void particle<dimension, float_type>::rearrange(std::vector<unsigned int> const& index)
{
    scoped_timer_type timer(runtime_.rearrange);

    auto position = make_cache_mutable(mutable_data<position_type>("position"));
    auto image = make_cache_mutable(mutable_data<image_type>("image"));
    auto velocity = make_cache_mutable(mutable_data<velocity_type>("velocity"));
    auto id = make_cache_mutable(mutable_data<id_type>("id"));
    auto reverse_id = make_cache_mutable(mutable_data<reverse_id_type>("reverse_id"));
    auto species = make_cache_mutable(mutable_data<species_type>("species"));
    auto mass = make_cache_mutable(mutable_data<mass_type>("mass"));

<<<<<<< HEAD
    permute(position->begin(), position->begin() + nparticle_, index.begin());
    permute(image->begin(), image->begin() + nparticle_, index.begin());
    permute(velocity->begin(), velocity->begin() + nparticle_, index.begin());
    permute(id->begin(), id->begin() + nparticle_, index.begin());
    permute(species->begin(), species->begin() + nparticle_, index.begin());
    permute(mass->begin(), mass->begin() + nparticle_, index.begin());
    // no permutation of forces

    // update reverse ids
=======
    permute(position->begin(), position->end(), index.begin());
    permute(image->begin(), image->end(), index.begin());
    permute(velocity->begin(), velocity->end(), index.begin());
    permute(id->begin(), id->end(), index.begin());
    permute(species->begin(), species->end(), index.begin());
    permute(mass->begin(), mass->end(), index.begin());
    // no permutation of forces

    // update reverse IDs
>>>>>>> 9f449348
    for (unsigned int i = 0; i < nparticle_; ++i) {
        (*reverse_id)[(*id)[i]] = i;
    }
}

template <int dimension, typename float_type>
void particle<dimension, float_type>::update_force_(bool with_aux)
{
    on_prepend_force_();          // ask force modules whether force/aux cache is dirty

    if (force_dirty_ || (with_aux && aux_dirty_)) {
        if (with_aux && aux_dirty_) {
            if (!force_dirty_) {
                LOG_WARNING_ONCE("auxiliary variables inactive in prior force computation, use aux_enable()");
            }
            aux_enabled_ = true;  // turn on computation of aux variables
        }
        LOG_TRACE("request force" << std::string(aux_enabled_ ? " and auxiliary variables" : ""));

        force_zero_ = true;       // tell first force module to reset the force
        on_force_();              // compute forces
        force_dirty_ = false;     // mark force cache as clean
        if (aux_enabled_) {
            aux_dirty_ = false;   // aux cache is clean only if requested
        }
        aux_enabled_ = false;     // disable aux variables for next call
    }
    on_append_force_();
}

template <int dimension, typename float_type>
static int wrap_dimension(particle<dimension, float_type> const&)
{
    return dimension;
}

template <typename particle_type>
static luaponte::object wrap_get(particle_type const& particle, lua_State* L, std::string const& name)
{
    return particle.get_array(name)->get_lua(L);
}

template <typename particle_type>
static void wrap_set(particle_type const& particle, std::string const& name, luaponte::object object)
{
    particle.get_array(name)->set_lua(object);
}

template <typename T>
static bool equal(std::shared_ptr<T const> self, std::shared_ptr<T const> other)
{
    // compare pointers of managed objects. I could not get working
    // owner_equal() or owner_before() with shared_ptr's passed from Lua
    return self == other;
}

template <int dimension, typename float_type>
void particle<dimension, float_type>::luaopen(lua_State* L)
{
    using namespace luaponte;
    static std::string class_name = "particle_" + std::to_string(dimension);
    module(L, "libhalmd")
    [
        namespace_("mdsim")
        [
            namespace_("host")
            [
                class_<particle, std::shared_ptr<particle>>(class_name.c_str())
                    .def(constructor<size_type, unsigned int>())
                    .property("nparticle", &particle::nparticle)
                    .property("nspecies", &particle::nspecies)
                    .def("get", &wrap_get<particle>)
                    .def("set", &wrap_set<particle>)
                    .def("shift_velocity", &shift_velocity<particle>)
                    .def("shift_velocity_group", &shift_velocity_group<particle>)
                    .def("rescale_velocity", &rescale_velocity<particle>)
                    .def("rescale_velocity_group", &rescale_velocity_group<particle>)
                    .def("shift_rescale_velocity", &shift_rescale_velocity<particle>)
                    .def("shift_rescale_velocity_group", &shift_rescale_velocity_group<particle>)
                    .property("dimension", &wrap_dimension<dimension, float_type>)
                    .def("aux_enable", &particle::aux_enable)
                    .def("on_prepend_force", &particle::on_prepend_force)
                    .def("on_force", &particle::on_force)
                    .def("on_append_force", &particle::on_append_force)
                    .def("__eq", &equal<particle>) // operator= in Lua
                    .scope[
                        class_<runtime>("runtime")
                            .def_readonly("rearrange", &runtime::rearrange)
                    ]
                    .def_readonly("runtime", &particle::runtime_)
            ]
        ]
    ];
}

HALMD_LUA_API int luaopen_libhalmd_mdsim_host_particle(lua_State* L)
{
#ifndef USE_HOST_SINGLE_PRECISION
    particle<3, double>::luaopen(L);
    particle<2, double>::luaopen(L);
#else
    particle<3, float>::luaopen(L);
    particle<2, float>::luaopen(L);
#endif
    return 0;
}

// explicit instantiation
#ifndef USE_HOST_SINGLE_PRECISION
template class particle<3, double>;
template class particle<2, double>;
#else
template class particle<3, float>;
template class particle<2, float>;
#endif

} // namespace host
} // namespace mdsim
} // namespace halmd<|MERGE_RESOLUTION|>--- conflicted
+++ resolved
@@ -74,18 +74,12 @@
     std::fill(position->begin(), position->end(), 0);
     std::fill(image->begin(), image->end(), 0);
     std::fill(velocity->begin(), velocity->end(), 0);
-<<<<<<< HEAD
     std::iota(id->begin(), id->begin() + nparticle_, 0);
     std::fill(id->begin() + nparticle_, id->end(), -1U);
     std::iota(reverse_id->begin(), reverse_id->begin() + nparticle_, 0);
     std::fill(reverse_id->begin() + nparticle_, reverse_id->end(), -1U);
     std::fill(species->begin(), species->begin() + nparticle_, 0);
     std::fill(species->begin() + nparticle_, species->end(), -1U);
-=======
-    std::iota(id->begin(), id->end(), 0);
-    std::iota(reverse_id->begin(), reverse_id->end(), 0);
-    std::fill(species->begin(), species->end(), 0);
->>>>>>> 9f449348
     std::fill(mass->begin(), mass->end(), 1);
     std::fill(force->begin(), force->end(), 0);
     std::fill(en_pot->begin(), en_pot->end(), 0);
@@ -121,7 +115,6 @@
     auto species = make_cache_mutable(mutable_data<species_type>("species"));
     auto mass = make_cache_mutable(mutable_data<mass_type>("mass"));
 
-<<<<<<< HEAD
     permute(position->begin(), position->begin() + nparticle_, index.begin());
     permute(image->begin(), image->begin() + nparticle_, index.begin());
     permute(velocity->begin(), velocity->begin() + nparticle_, index.begin());
@@ -130,18 +123,7 @@
     permute(mass->begin(), mass->begin() + nparticle_, index.begin());
     // no permutation of forces
 
-    // update reverse ids
-=======
-    permute(position->begin(), position->end(), index.begin());
-    permute(image->begin(), image->end(), index.begin());
-    permute(velocity->begin(), velocity->end(), index.begin());
-    permute(id->begin(), id->end(), index.begin());
-    permute(species->begin(), species->end(), index.begin());
-    permute(mass->begin(), mass->end(), index.begin());
-    // no permutation of forces
-
     // update reverse IDs
->>>>>>> 9f449348
     for (unsigned int i = 0; i < nparticle_; ++i) {
         (*reverse_id)[(*id)[i]] = i;
     }
