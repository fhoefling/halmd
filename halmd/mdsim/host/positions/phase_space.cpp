--- conflicted
+++ resolved
@@ -60,18 +60,9 @@
     }
 
     // shift particle positions to range (-L/2, L/2)
-<<<<<<< HEAD
-    for (size_t i = 0; i < particle->nbox; ++i) {
-        particle->image[i] = box->reduce_periodic(particle->r[i]);
+    for (size_t i = 0; i < particle_->nbox; ++i) {
+        particle_->image[i] = box_->reduce_periodic(particle_->r[i]);
     }
-=======
-    for (size_t i = 0; i < particle_->nbox; ++i) {
-        box_->reduce_periodic(particle_->r[i]);
-    }
-
-    // assign particle image vectors
-    fill(particle_->image.begin(), particle_->image.end(), 0);
->>>>>>> 73ca52d2
 }
 
 template <int dimension, typename float_type>
