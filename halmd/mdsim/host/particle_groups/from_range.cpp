/*
 * Copyright © 2012 Peter Colberg
 * Copyright © 2012 Felix Höfling
 * Copyright © 2015 Nicolas Höft
 *
 * This file is part of HALMD.
 *
 * HALMD is free software: you can redistribute it and/or modify
 * it under the terms of the GNU Lesser General Public License as
 * published by the Free Software Foundation, either version 3 of
 * the License, or (at your option) any later version.
 *
 * This program is distributed in the hope that it will be useful,
 * but WITHOUT ANY WARRANTY; without even the implied warranty of
 * MERCHANTABILITY or FITNESS FOR A PARTICULAR PURPOSE.  See the
 * GNU Lesser General Public License for more details.
 *
 * You should have received a copy of the GNU Lesser General
 * Public License along with this program. If not, see
 * <http://www.gnu.org/licenses/>.
 */

#include <halmd/algorithm/host/radix_sort.hpp>
#include <halmd/mdsim/host/particle.hpp>
#include <halmd/mdsim/host/particle_groups/from_range.hpp>
#include <halmd/utility/lua/lua.hpp>

#include <algorithm>
#include <stdexcept>

namespace halmd {
namespace mdsim {
namespace host {
namespace particle_groups {

template <typename particle_type>
from_range<particle_type>::from_range(
    std::shared_ptr<particle_type const> particle
  , range_type const& range
  , std::shared_ptr<logger> logger
)
  : particle_(particle)
  , range_(check_range(range))
  , logger_(logger)
  , ordered_(range.second - range.first)
  , unordered_(range.second - range.first)
  , size_(range.second - range.first)
{
}

template <typename particle_type>
typename from_range<particle_type>::range_type const&
from_range<particle_type>::check_range(range_type const& range)
{
    if (range.second <= range.first) {
<<<<<<< HEAD
        throw std::invalid_argument("particle_group: inverse id ranges not allowed");
    }
    if (range.second > particle_->nparticle()) {
        throw std::invalid_argument("particle_group: id range exceeds particle array");
=======
        throw std::invalid_argument("particle_group: inverse ID ranges not allowed");
    }
    if (range.second > particle_->nparticle()) {
        throw std::invalid_argument("particle_group: ID range exceeds particle array");
>>>>>>> 9f449348
    }
    return range;
}

template <typename particle_type>
cache<typename from_range<particle_type>::array_type> const&
from_range<particle_type>::ordered()
{
    cache<array_type> const& reverse_id_cache = particle_->reverse_id();
    if (ordered_cache_ != reverse_id_cache) {
        LOG_TRACE("ordered sequence of particle indices");
        array_type const& reverse_id = read_cache(reverse_id_cache);
        auto ordered = make_cache_mutable(ordered_);
        std::copy(
            reverse_id.begin() + range_.first
          , reverse_id.begin() + range_.second
          , ordered->begin()
        );
        ordered_cache_ = reverse_id_cache;
    }
    return ordered_;
}

template <typename particle_type>
cache<typename from_range<particle_type>::array_type> const&
from_range<particle_type>::unordered()
{
    cache<array_type> const& reverse_id_cache = particle_->reverse_id();
    if (unordered_cache_ != reverse_id_cache) {
        LOG_TRACE("unordered sequence of particle indices");
        array_type const& reverse_id = read_cache(reverse_id_cache);
        auto unordered = make_cache_mutable(unordered_);
        std::copy(
            reverse_id.begin() + range_.first
          , reverse_id.begin() + range_.second
          , unordered->begin()
        );
        radix_sort(
            unordered->begin()
          , unordered->end()
        );
        unordered_cache_ = reverse_id_cache;
    }
    return unordered_;
}

template <typename particle_type>
cache<typename from_range<particle_type>::size_type> const&
from_range<particle_type>::size()
{
    return size_;
}

/**
 * This function serves as a Lua wrapper around the C++ constructor,
<<<<<<< HEAD
 * converting from a 1-based particle id range to a 0-based range.
=======
 * converting from a 1-based particle ID range to a 0-based range.
>>>>>>> 9f449348
 */
template <typename particle_type>
static std::shared_ptr<from_range<particle_type> >
wrap_from_range(
    std::shared_ptr<particle_type const> particle
  , typename from_range<particle_type>::range_type const& range
  , std::shared_ptr<logger> logger
)
{
    return std::make_shared<from_range<particle_type> >(
        particle
      , std::make_pair(range.first - 1, range.second)
      , logger
    );
}

template <typename particle_group_type, typename particle_type>
static void
wrap_to_particle(std::shared_ptr<particle_group_type> self, std::shared_ptr<particle_type> particle_src, std::shared_ptr<particle_type> particle_dst)
{
    particle_group_to_particle(*particle_src, *self, *particle_dst);
}


template <typename particle_type>
void from_range<particle_type>::luaopen(lua_State* L)
{
    using namespace luaponte;
    module(L, "libhalmd")
    [
        namespace_("mdsim")
        [
            namespace_("particle_groups")
            [
                class_<from_range, particle_group>()
                   .def("to_particle", &wrap_to_particle<from_range<particle_type>, particle_type>)

              , def("from_range", &wrap_from_range<particle_type>)
            ]
        ]
    ];
}

HALMD_LUA_API int luaopen_libhalmd_mdsim_host_particle_groups_from_range(lua_State* L)
{
#ifndef USE_HOST_SINGLE_PRECISION
    from_range<particle<3, double>>::luaopen(L);
    from_range<particle<2, double>>::luaopen(L);
#else
    from_range<particle<3, float>>::luaopen(L);
    from_range<particle<2, float>>::luaopen(L);
#endif
    return 0;
}

// explicit instantiation
#ifndef USE_HOST_SINGLE_PRECISION
template class from_range<particle<3, double>>;
template class from_range<particle<2, double>>;
#else
template class from_range<particle<3, float>>;
template class from_range<particle<2, float>>;
#endif

} // namespace particle_groups
} // namespace host
} // namespace mdsim
} // namespace halmd<|MERGE_RESOLUTION|>--- conflicted
+++ resolved
@@ -53,17 +53,10 @@
 from_range<particle_type>::check_range(range_type const& range)
 {
     if (range.second <= range.first) {
-<<<<<<< HEAD
-        throw std::invalid_argument("particle_group: inverse id ranges not allowed");
-    }
-    if (range.second > particle_->nparticle()) {
-        throw std::invalid_argument("particle_group: id range exceeds particle array");
-=======
         throw std::invalid_argument("particle_group: inverse ID ranges not allowed");
     }
     if (range.second > particle_->nparticle()) {
         throw std::invalid_argument("particle_group: ID range exceeds particle array");
->>>>>>> 9f449348
     }
     return range;
 }
@@ -119,11 +112,7 @@
 
 /**
  * This function serves as a Lua wrapper around the C++ constructor,
-<<<<<<< HEAD
- * converting from a 1-based particle id range to a 0-based range.
-=======
  * converting from a 1-based particle ID range to a 0-based range.
->>>>>>> 9f449348
  */
 template <typename particle_type>
 static std::shared_ptr<from_range<particle_type> >
