/*
 * Copyright © 2012 Peter Colberg
 * Copyright © 2012 Felix Höfling
 *
 * This file is part of HALMD.
 *
 * HALMD is free software: you can redistribute it and/or modify
 * it under the terms of the GNU Lesser General Public License as
 * published by the Free Software Foundation, either version 3 of
 * the License, or (at your option) any later version.
 *
 * This program is distributed in the hope that it will be useful,
 * but WITHOUT ANY WARRANTY; without even the implied warranty of
 * MERCHANTABILITY or FITNESS FOR A PARTICULAR PURPOSE.  See the
 * GNU Lesser General Public License for more details.
 *
 * You should have received a copy of the GNU Lesser General
 * Public License along with this program. If not, see
 * <http://www.gnu.org/licenses/>.
 */

#ifndef HALMD_MDSIM_HOST_PARTICLE_GROUPS_FROM_RANGE_HPP
#define HALMD_MDSIM_HOST_PARTICLE_GROUPS_FROM_RANGE_HPP

#include <halmd/io/logger.hpp>
#include <halmd/mdsim/host/particle_group.hpp>

#include <lua.hpp>

#include <memory>
#include <utility>

namespace halmd {
namespace mdsim {
namespace host {
namespace particle_groups {

/**
<<<<<<< HEAD
 * Select particles of a given particle instance by a contiguous range of particle ids.
=======
 * Select particles of a given particle instance by a contiguous range of particle IDs.
>>>>>>> 9f449348
 */
template <typename particle_type>
class from_range
  : public particle_group
{
public:
    typedef typename particle_group::array_type array_type;
    typedef typename particle_group::size_type size_type;
    typedef std::pair<size_type, size_type> range_type;

    /**
<<<<<<< HEAD
     * Select by id range [begin, end).
=======
     * Select by ID range [begin, end).
>>>>>>> 9f449348
     */
    from_range(
        std::shared_ptr<particle_type const> particle
      , range_type const& range
      , std::shared_ptr<halmd::logger> logger = std::make_shared<halmd::logger>()
    );

    /**
     * Returns ordered sequence of particle indices.
     */
    virtual cache<array_type> const& ordered();

    /**
     * Returns unordered sequence of particle indices.
     */
    virtual cache<array_type> const& unordered();

    /**
     * Returns number of particles.
     */
    virtual cache<size_type> const& size();

    /**
     * Bind class to Lua.
     */
    static void luaopen(lua_State* L);

private:
<<<<<<< HEAD
    /** validate id range */
=======
    /** validate ID range */
>>>>>>> 9f449348
    range_type const& check_range(range_type const&);

    /** particle instance */
    std::shared_ptr<particle_type const> const particle_;
<<<<<<< HEAD
    /** particle id range */
=======
    /** particle ID range */
>>>>>>> 9f449348
    range_type const range_;
    /** module logger */
    std::shared_ptr<logger> logger_;
    /** ordered sequence of particle indices */
    cache<array_type> ordered_;
    /** unordered sequence of particle indices */
    cache<array_type> unordered_;
    /** number of particles */
    cache<size_type> size_;
<<<<<<< HEAD
    /** cache observer of particle reverse ids */
    cache<> ordered_cache_;
    /** cache observer of particle reverse ids */
=======
    /** cache observer of particle reverse IDs */
    cache<> ordered_cache_;
    /** cache observer of particle reverse IDs */
>>>>>>> 9f449348
    cache<> unordered_cache_;
};

} // namespace particle_groups
} // namespace host
} // namespace mdsim
} // namespace halmd

#endif /* ! HALMD_MDSIM_HOST_PARTICLE_GROUPS_FROM_RANGE_HPP */<|MERGE_RESOLUTION|>--- conflicted
+++ resolved
@@ -36,11 +36,7 @@
 namespace particle_groups {
 
 /**
-<<<<<<< HEAD
- * Select particles of a given particle instance by a contiguous range of particle ids.
-=======
  * Select particles of a given particle instance by a contiguous range of particle IDs.
->>>>>>> 9f449348
  */
 template <typename particle_type>
 class from_range
@@ -52,11 +48,7 @@
     typedef std::pair<size_type, size_type> range_type;
 
     /**
-<<<<<<< HEAD
-     * Select by id range [begin, end).
-=======
      * Select by ID range [begin, end).
->>>>>>> 9f449348
      */
     from_range(
         std::shared_ptr<particle_type const> particle
@@ -85,20 +77,12 @@
     static void luaopen(lua_State* L);
 
 private:
-<<<<<<< HEAD
-    /** validate id range */
-=======
     /** validate ID range */
->>>>>>> 9f449348
     range_type const& check_range(range_type const&);
 
     /** particle instance */
     std::shared_ptr<particle_type const> const particle_;
-<<<<<<< HEAD
-    /** particle id range */
-=======
     /** particle ID range */
->>>>>>> 9f449348
     range_type const range_;
     /** module logger */
     std::shared_ptr<logger> logger_;
@@ -108,15 +92,9 @@
     cache<array_type> unordered_;
     /** number of particles */
     cache<size_type> size_;
-<<<<<<< HEAD
-    /** cache observer of particle reverse ids */
-    cache<> ordered_cache_;
-    /** cache observer of particle reverse ids */
-=======
     /** cache observer of particle reverse IDs */
     cache<> ordered_cache_;
     /** cache observer of particle reverse IDs */
->>>>>>> 9f449348
     cache<> unordered_cache_;
 };
 
