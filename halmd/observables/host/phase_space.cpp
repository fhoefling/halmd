--- conflicted
+++ resolved
@@ -46,51 +46,30 @@
 }
 
 /**
- * register module runtime accumulators
- */
-template <int dimension, typename float_type>
-void phase_space<dimension, float_type>::register_runtimes(profiler_type& profiler)
-{
-    profiler.register_runtime(runtime_.acquire, "acquire", "acquisition of phase space sample");
-    profiler.register_runtime(runtime_.reset, "reset", "reset phase space sample");
-}
-
-/**
  * Sample phase_space
  */
 template <int dimension, typename float_type>
 void phase_space<dimension, float_type>::acquire()
 {
-<<<<<<< HEAD
-    scoped_timer<timer> timer_(runtime_.acquire);
+    scoped_timer_type timer(runtime_.acquire);
 
-    if (sample->step == step) {
-        LOG_TRACE("[phase_space] sample is up to date");
-=======
     if (sample_->step == clock_->step()) {
         LOG_TRACE("sample is up to date");
->>>>>>> 6c4679c3
         return;
     }
 
     LOG_TRACE("acquire sample");
 
-<<<<<<< HEAD
     // re-allocate memory which allows modules (e.g., dynamics::blocking_scheme)
     // to hold a previous copy of the sample
     {
-        scoped_timer<timer> timer_(runtime_.reset);
-        sample->reset();
+        scoped_timer_type timer(runtime_.reset);
+        sample_->reset();
     }
 
-    for (size_t i = 0; i < particle->nbox; ++i) {
-        unsigned int type = particle->type[i];
-        unsigned int tag = particle->tag[i];
-=======
     for (size_t i = 0; i < particle_->nbox; ++i) {
         unsigned int type = particle_->type[i];
         unsigned int tag = particle_->tag[i];
->>>>>>> 6c4679c3
 
         // periodically extended particle position
         assert(type < sample_->r.size());
@@ -131,11 +110,14 @@
                        , shared_ptr<clock_type const>
                        , shared_ptr<logger_type>
                     >())
-<<<<<<< HEAD
-                    .def("register_runtimes", &phase_space::register_runtimes)
-=======
                     .property("dimension", &wrap_dimension<dimension, float_type>)
->>>>>>> 6c4679c3
+                    .scope
+                    [
+                        class_<runtime>("runtime")
+                            .def_readonly("acquire", &runtime::acquire)
+                            .def_readonly("reset", &runtime::reset)
+                    ]
+                    .def_readonly("runtime", &phase_space::runtime_)
             ]
         ]
     ];
