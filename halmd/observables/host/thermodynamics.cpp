/*
 * Copyright © 2010-2012  Felix Höfling and Peter Colberg
 *
 * This file is part of HALMD.
 *
 * HALMD is free software: you can redistribute it and/or modify
 * it under the terms of the GNU General Public License as published by
 * the Free Software Foundation, either version 3 of the License, or
 * (at your option) any later version.
 *
 * This program is distributed in the hope that it will be useful,
 * but WITHOUT ANY WARRANTY; without even the implied warranty of
 * MERCHANTABILITY or FITNESS FOR A PARTICULAR PURPOSE.  See the
 * GNU General Public License for more details.
 *
 * You should have received a copy of the GNU General Public License
 * along with this program.  If not, see <http://www.gnu.org/licenses/>.
 */

#include <boost/foreach.hpp>

#include <halmd/observables/host/thermodynamics.hpp>
#include <halmd/utility/lua/lua.hpp>

using namespace boost;
using namespace std;

namespace halmd {
namespace observables {
namespace host {

template <int dimension, typename float_type>
thermodynamics<dimension, float_type>::thermodynamics(
<<<<<<< HEAD
    shared_ptr<particle_group_type const> particle_group
  , shared_ptr<box_type const> box
  , shared_ptr<clock_type const> clock
  , shared_ptr<logger_type> logger
=======
    boost::shared_ptr<particle_type const> particle
  , boost::shared_ptr<box_type const> box
  , boost::shared_ptr<clock_type const> clock
  , boost::shared_ptr<force_type const> force
  , boost::shared_ptr<logger_type> logger
>>>>>>> c683f8db
)
  // dependency injection
  : box_(box)
  , particle_group_(particle_group)
  , particle_(particle_group->particle())
  , logger_(logger)
  // initialise members
  , en_kin_(clock)
  , v_cm_(clock)
  , en_pot_(clock)
  , virial_(clock)
  , hypervirial_(clock)
{
}

template <int dimension, typename float_type>
double thermodynamics<dimension, float_type>::en_kin()
{
    if (!en_kin_.valid()) {
        LOG_TRACE("acquire kinetic energy");

        scoped_timer_type timer(runtime_.en_kin);

        typename particle_type::velocity_array_type const& velocity = particle_->velocity();
        typename particle_type::mass_array_type const& mass = particle_->mass();

        // FIXME use particle_group_->selection_mask()
        double mv2 = 0;
        for (size_t i = 0; i < particle_->nparticle(); ++i) {
            // assuming unit mass for all particle types
            mv2 += mass[i] * inner_prod(velocity[i], velocity[i]);
        }
        en_kin_ = 0.5 * mv2 / nparticle();
    }
    return en_kin_;
}

template <int dimension, typename float_type>
typename thermodynamics<dimension, float_type>::vector_type const&
thermodynamics<dimension, float_type>::v_cm()
{
    if (!v_cm_.valid()) {
        LOG_TRACE("acquire centre-of-mass velocity");

        scoped_timer_type timer(runtime_.v_cm);

        typename particle_type::velocity_array_type const& velocity = particle_->velocity();
        typename particle_type::mass_array_type const& mass = particle_->mass();

        // FIXME use particle_group_->selection_mask()
        vector_type mv = 0;
        double m = 0;
        for (size_t i = 0; i < particle_->nparticle(); ++i) {
            mv += mass[i] * velocity[i];
            m += mass[i];
        }
        v_cm_ = mv / m;
    }
    return v_cm_;
}

template <int dimension, typename float_type>
double thermodynamics<dimension, float_type>::en_pot()
{
    typedef typename particle_type::en_pot_type en_pot_type;
    typename particle_type::en_pot_array_type const& en_pot = particle_->en_pot();

    if (!en_pot_.valid()) {
        LOG_TRACE("acquire potential energy");

        scoped_timer_type timer(runtime_.en_pot);

        // FIXME use particle_group_->selection_mask()
        double sum = 0;
        BOOST_FOREACH(en_pot_type value, en_pot) {
            sum += value;
        }
        en_pot_ = sum / nparticle();
    }
    return en_pot_;
}

template <int dimension, typename float_type>
double thermodynamics<dimension, float_type>::virial()
{
    typedef typename particle_type::stress_pot_type stress_pot_type;
    typename particle_type::stress_pot_array_type const& stress_pot = particle_->stress_pot();

    if (!virial_.valid()) {
        LOG_TRACE("acquire virial");

        scoped_timer_type timer(runtime_.virial);

        // FIXME use particle_group_->selection_mask()
        double sum = 0;
        BOOST_FOREACH(stress_pot_type const& value, stress_pot) {
            sum += value[0];
        }
        virial_ = sum / nparticle();
    }
    return virial_;
}

template <int dimension, typename float_type>
double thermodynamics<dimension, float_type>::hypervirial()
{
    typedef typename particle_type::hypervirial_type hypervirial_type;
    typename particle_type::hypervirial_array_type const& hypervirial = particle_->hypervirial();

    if (!hypervirial_.valid()) {

        scoped_timer_type timer(runtime_.hypervirial);

        LOG_TRACE("acquire hypervirial");
        // FIXME use particle_group_->selection_mask()
        double sum = 0;
        BOOST_FOREACH(hypervirial_type value, hypervirial) {
            sum += value;
        }
        hypervirial_ = sum / nparticle();
    }
    return hypervirial_;
}

template <int dimension, typename float_type>
void thermodynamics<dimension, float_type>::clear_cache()
{
    en_kin_.clear();
    v_cm_.clear();
    en_pot_.clear();
    virial_.clear();
    hypervirial_.clear();
}

template <int dimension, typename float_type>
void thermodynamics<dimension, float_type>::luaopen(lua_State* L)
{
    using namespace luabind;
    static string class_name("thermodynamics_" + lexical_cast<string>(dimension) + "_");
    module(L, "libhalmd")
    [
        namespace_("observables")
        [
            namespace_("host")
            [
<<<<<<< HEAD
                class_<thermodynamics, shared_ptr<_Base>, _Base>(class_name.c_str())
=======
                class_<thermodynamics, boost::shared_ptr<_Base>, _Base>(class_name.c_str())
                    .def(constructor<
                        boost::shared_ptr<particle_type const>
                      , boost::shared_ptr<box_type const>
                      , boost::shared_ptr<clock_type const>
                      , boost::shared_ptr<force_type const>
                      , boost::shared_ptr<logger_type>
                    >())
>>>>>>> c683f8db
                    .scope
                    [
                        class_<runtime>("runtime")
                            .def_readonly("en_kin", &runtime::en_kin)
                            .def_readonly("v_cm", &runtime::v_cm)
                            .def_readonly("en_pot", &runtime::en_pot)
                            .def_readonly("virial", &runtime::virial)
                            .def_readonly("hypervirial", &runtime::hypervirial)
                    ]
                    .def_readonly("runtime", &thermodynamics::runtime_)
            ]
        ]

      , namespace_("observables")
        [
            def("thermodynamics", &make_shared<thermodynamics
              , shared_ptr<particle_group_type const>
              , shared_ptr<box_type const>
              , shared_ptr<clock_type const>
              , shared_ptr<logger_type>
            >)
        ]
    ];
}

HALMD_LUA_API int luaopen_libhalmd_observables_host_thermodynamics(lua_State* L)
{
#ifndef USE_HOST_SINGLE_PRECISION
    thermodynamics<3, double>::luaopen(L);
    thermodynamics<2, double>::luaopen(L);
#else
    thermodynamics<3, float>::luaopen(L);
    thermodynamics<2, float>::luaopen(L);
#endif
    return 0;
}

// explicit instantiation
#ifndef USE_HOST_SINGLE_PRECISION
template class thermodynamics<3, double>;
template class thermodynamics<2, double>;
#else
template class thermodynamics<3, float>;
template class thermodynamics<2, float>;
#endif

} // namespace observables
} // namespace host
} // namespace halmd<|MERGE_RESOLUTION|>--- conflicted
+++ resolved
@@ -31,18 +31,10 @@
 
 template <int dimension, typename float_type>
 thermodynamics<dimension, float_type>::thermodynamics(
-<<<<<<< HEAD
-    shared_ptr<particle_group_type const> particle_group
-  , shared_ptr<box_type const> box
-  , shared_ptr<clock_type const> clock
-  , shared_ptr<logger_type> logger
-=======
-    boost::shared_ptr<particle_type const> particle
+    boost::shared_ptr<particle_group_type const> particle_group
   , boost::shared_ptr<box_type const> box
   , boost::shared_ptr<clock_type const> clock
-  , boost::shared_ptr<force_type const> force
   , boost::shared_ptr<logger_type> logger
->>>>>>> c683f8db
 )
   // dependency injection
   : box_(box)
@@ -188,18 +180,7 @@
         [
             namespace_("host")
             [
-<<<<<<< HEAD
-                class_<thermodynamics, shared_ptr<_Base>, _Base>(class_name.c_str())
-=======
                 class_<thermodynamics, boost::shared_ptr<_Base>, _Base>(class_name.c_str())
-                    .def(constructor<
-                        boost::shared_ptr<particle_type const>
-                      , boost::shared_ptr<box_type const>
-                      , boost::shared_ptr<clock_type const>
-                      , boost::shared_ptr<force_type const>
-                      , boost::shared_ptr<logger_type>
-                    >())
->>>>>>> c683f8db
                     .scope
                     [
                         class_<runtime>("runtime")
@@ -215,11 +196,11 @@
 
       , namespace_("observables")
         [
-            def("thermodynamics", &make_shared<thermodynamics
-              , shared_ptr<particle_group_type const>
-              , shared_ptr<box_type const>
-              , shared_ptr<clock_type const>
-              , shared_ptr<logger_type>
+            def("thermodynamics", &boost::make_shared<thermodynamics
+              , boost::shared_ptr<particle_group_type const>
+              , boost::shared_ptr<box_type const>
+              , boost::shared_ptr<clock_type const>
+              , boost::shared_ptr<logger_type>
             >)
         ]
     ];
