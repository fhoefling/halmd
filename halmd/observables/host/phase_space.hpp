/*
 * Copyright © 2008-2011  Peter Colberg and Felix Höfling
 *
 * This file is part of HALMD.
 *
 * HALMD is free software: you can redistribute it and/or modify
 * it under the terms of the GNU General Public License as published by
 * the Free Software Foundation, either version 3 of the License, or
 * (at your option) any later version.
 *
 * This program is distributed in the hope that it will be useful,
 * but WITHOUT ANY WARRANTY; without even the implied warranty of
 * MERCHANTABILITY or FITNESS FOR A PARTICULAR PURPOSE.  See the
 * GNU General Public License for more details.
 *
 * You should have received a copy of the GNU General Public License
 * along with this program.  If not, see <http://www.gnu.org/licenses/>.
 */

#ifndef HALMD_OBSERVABLES_HOST_PHASE_SPACE_HPP
#define HALMD_OBSERVABLES_HOST_PHASE_SPACE_HPP

#include <lua.hpp>

#include <halmd/io/logger.hpp>
#include <halmd/mdsim/box.hpp>
#include <halmd/mdsim/clock.hpp>
#include <halmd/mdsim/host/particle.hpp>
#include <halmd/observables/host/samples/phase_space.hpp>
#include <halmd/observables/phase_space.hpp>
#include <halmd/utility/profiler.hpp>

namespace halmd {
namespace observables {
namespace host {

template <int dimension, typename float_type>
class phase_space
  : public observables::phase_space<dimension>
{
public:
    typedef observables::phase_space<dimension> _Base;
    typedef host::samples::phase_space<dimension, float_type> sample_type;
    typedef mdsim::host::particle<dimension, float_type> particle_type;
    typedef mdsim::box<dimension> box_type;
<<<<<<< HEAD
    typedef halmd::utility::profiler profiler_type;

    struct runtime
    {
        typedef typename profiler_type::accumulator_type accumulator_type;
        accumulator_type acquire;
        accumulator_type reset;
    };

    boost::shared_ptr<sample_type> sample;
    boost::shared_ptr<particle_type> particle;
    boost::shared_ptr<box_type> box;
=======
    typedef mdsim::clock clock_type;
    typedef logger logger_type;
    typedef typename sample_type::vector_type vector_type;
>>>>>>> 6c4679c3

    static void luaopen(lua_State* L);
    virtual void register_runtimes(profiler_type& profiler);

    phase_space(
        boost::shared_ptr<sample_type> sample
      , boost::shared_ptr<particle_type const> particle
      , boost::shared_ptr<box_type const> box
      , boost::shared_ptr<clock_type const> clock
      , boost::shared_ptr<logger_type> logger = boost::make_shared<logger_type>()
    );
<<<<<<< HEAD
    virtual void acquire(uint64_t step);

private:
    /** profiling runtime accumulators */
    runtime runtime_;
};
=======
    virtual void acquire();
>>>>>>> 6c4679c3

private:
    boost::shared_ptr<sample_type> sample_;
    boost::shared_ptr<particle_type const> particle_;
    boost::shared_ptr<box_type const> box_;
    boost::shared_ptr<clock_type const> clock_;
    boost::shared_ptr<logger_type> logger_;
};

} // namespace observables
} // namespace host
} // namespace halmd

#endif /* ! HALMD_OBSERVABLES_HOST_PHASE_SPACE_HPP */<|MERGE_RESOLUTION|>--- conflicted
+++ resolved
@@ -43,27 +43,11 @@
     typedef host::samples::phase_space<dimension, float_type> sample_type;
     typedef mdsim::host::particle<dimension, float_type> particle_type;
     typedef mdsim::box<dimension> box_type;
-<<<<<<< HEAD
-    typedef halmd::utility::profiler profiler_type;
-
-    struct runtime
-    {
-        typedef typename profiler_type::accumulator_type accumulator_type;
-        accumulator_type acquire;
-        accumulator_type reset;
-    };
-
-    boost::shared_ptr<sample_type> sample;
-    boost::shared_ptr<particle_type> particle;
-    boost::shared_ptr<box_type> box;
-=======
     typedef mdsim::clock clock_type;
     typedef logger logger_type;
     typedef typename sample_type::vector_type vector_type;
->>>>>>> 6c4679c3
 
     static void luaopen(lua_State* L);
-    virtual void register_runtimes(profiler_type& profiler);
 
     phase_space(
         boost::shared_ptr<sample_type> sample
@@ -72,23 +56,26 @@
       , boost::shared_ptr<clock_type const> clock
       , boost::shared_ptr<logger_type> logger = boost::make_shared<logger_type>()
     );
-<<<<<<< HEAD
-    virtual void acquire(uint64_t step);
+    virtual void acquire();
 
 private:
-    /** profiling runtime accumulators */
-    runtime runtime_;
-};
-=======
-    virtual void acquire();
->>>>>>> 6c4679c3
+    typedef halmd::utility::profiler profiler_type;
+    typedef typename profiler_type::accumulator_type accumulator_type;
+    typedef typename profiler_type::scoped_timer_type scoped_timer_type;
 
-private:
+    struct runtime
+    {
+        accumulator_type acquire;
+        accumulator_type reset;
+    };
+
     boost::shared_ptr<sample_type> sample_;
     boost::shared_ptr<particle_type const> particle_;
     boost::shared_ptr<box_type const> box_;
     boost::shared_ptr<clock_type const> clock_;
     boost::shared_ptr<logger_type> logger_;
+    /** profiling runtime accumulators */
+    runtime runtime_;
 };
 
 } // namespace observables
