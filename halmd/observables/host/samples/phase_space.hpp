/*
<<<<<<< HEAD
 * Copyright © 2008-2011  Peter Colberg and Felix Höfling
=======
 * Copyright © 2008-2011  Peter Colberg
>>>>>>> 6c4679c3
 *
 * This file is part of HALMD.
 *
 * HALMD is free software: you can redistribute it and/or modify
 * it under the terms of the GNU General Public License as published by
 * the Free Software Foundation, either version 3 of the License, or
 * (at your option) any later version.
 *
 * This program is distributed in the hope that it will be useful,
 * but WITHOUT ANY WARRANTY; without even the implied warranty of
 * MERCHANTABILITY or FITNESS FOR A PARTICULAR PURPOSE.  See the
 * GNU General Public License for more details.
 *
 * You should have received a copy of the GNU General Public License
 * along with this program.  If not, see <http://www.gnu.org/licenses/>.
 */

#ifndef HALMD_OBSERVABLES_HOST_SAMPLES_PHASE_SPACE_HPP
#define HALMD_OBSERVABLES_HOST_SAMPLES_PHASE_SPACE_HPP

#include <boost/function.hpp>
#include <boost/shared_ptr.hpp>
#include <limits>
#include <lua.hpp>
#include <stdint.h>
#include <vector>

#include <halmd/mdsim/clock.hpp>
#include <halmd/numeric/blas/fixed_vector.hpp>
#include <halmd/utility/raw_allocator.hpp>

namespace halmd {
namespace observables {
namespace host {
namespace samples {

template <int dimension, typename float_type>
class phase_space
{
private:
    typedef mdsim::clock clock_type;

public:
    typedef fixed_vector<float_type, dimension> vector_type;
    typedef typename clock_type::step_type step_type;

    /** sample vector type for all particles of a species */
    typedef std::vector<vector_type, raw_allocator<vector_type> > sample_vector;
    /** sample pointer type for all particle of a species */
    typedef boost::shared_ptr<sample_vector> sample_vector_ptr;
    /** sample pointer type for all species */
    typedef std::vector<sample_vector_ptr> sample_vector_ptr_vector;

    /** periodically extended particle positions */
    sample_vector_ptr_vector r;
    /** particle velocities */
    sample_vector_ptr_vector v;
    /** simulation step when sample was taken */
    step_type step;

    static void luaopen(lua_State* L);
    static char const* class_name();

    phase_space(std::vector<unsigned int> ntypes);
<<<<<<< HEAD

    /**
     * Free shared pointers and re-allocate memory
     * if containers are shared with some other object.
     *
     * Values are not initialised.
     *
     * @param force if true then enforce reallocation
     */
    void reset(bool force=false);
};

template <int dimension, typename float_type>
inline phase_space<dimension, float_type>::phase_space(std::vector<unsigned int> ntypes)
  // allocate sample pointers
  : r(ntypes.size())
  , v(ntypes.size())
  // initialise attributes
  , step(std::numeric_limits<uint64_t>::max())
{
    for (size_t i = 0; i < ntypes.size(); ++i) {
        r[i].reset(new sample_vector(ntypes[i]));
        v[i].reset(new sample_vector(ntypes[i]));
    }
}

template <int dimension, typename float_type>
inline void phase_space<dimension, float_type>::reset(bool force)
{
    // free shared pointers and re-allocate memory
    for (size_t i = 0; i < r.size(); ++i) {
        if (force || !r[i].unique()) {
            r[i].reset(new sample_vector(r[i]->size()));
        }
    }
    for (size_t i = 0; i < v.size(); ++i) {
        if (force || !v[i].unique()) {
            v[i].reset(new sample_vector(v[i]->size()));
        }
    }
    // make time stamp invalid
    step = std::numeric_limits<uint64_t>::max();
}

}}} // namespace observables::host::samples

=======
    /** get read-only particle positions of given type */
    sample_vector const& position(unsigned int type) const;
    /** get read-only particle velocities of given type */
    sample_vector const& velocity(unsigned int type) const;
    /** get read-write particle positions of given type */
    sample_vector& position(unsigned int type);
    /** get read-write particle velocities of given type */
    sample_vector& velocity(unsigned int type);
};

} // namespace observables
} // namespace host
} // namespace samples
>>>>>>> 6c4679c3
} // namespace halmd

#endif /* ! HALMD_OBSERVABLES_HOST_SAMPLES_PHASE_SPACE_HPP */<|MERGE_RESOLUTION|>--- conflicted
+++ resolved
@@ -1,9 +1,5 @@
 /*
-<<<<<<< HEAD
  * Copyright © 2008-2011  Peter Colberg and Felix Höfling
-=======
- * Copyright © 2008-2011  Peter Colberg
->>>>>>> 6c4679c3
  *
  * This file is part of HALMD.
  *
@@ -68,7 +64,6 @@
     static char const* class_name();
 
     phase_space(std::vector<unsigned int> ntypes);
-<<<<<<< HEAD
 
     /**
      * Free shared pointers and re-allocate memory
@@ -79,6 +74,15 @@
      * @param force if true then enforce reallocation
      */
     void reset(bool force=false);
+
+    /** get read-only particle positions of given type */
+    sample_vector const& position(unsigned int type) const;
+    /** get read-only particle velocities of given type */
+    sample_vector const& velocity(unsigned int type) const;
+    /** get read-write particle positions of given type */
+    sample_vector& position(unsigned int type);
+    /** get read-write particle velocities of given type */
+    sample_vector& velocity(unsigned int type);
 };
 
 template <int dimension, typename float_type>
@@ -87,7 +91,7 @@
   : r(ntypes.size())
   , v(ntypes.size())
   // initialise attributes
-  , step(std::numeric_limits<uint64_t>::max())
+  , step(std::numeric_limits<step_type>::max())
 {
     for (size_t i = 0; i < ntypes.size(); ++i) {
         r[i].reset(new sample_vector(ntypes[i]));
@@ -110,26 +114,12 @@
         }
     }
     // make time stamp invalid
-    step = std::numeric_limits<uint64_t>::max();
+    step = std::numeric_limits<step_type>::max();
 }
 
-}}} // namespace observables::host::samples
-
-=======
-    /** get read-only particle positions of given type */
-    sample_vector const& position(unsigned int type) const;
-    /** get read-only particle velocities of given type */
-    sample_vector const& velocity(unsigned int type) const;
-    /** get read-write particle positions of given type */
-    sample_vector& position(unsigned int type);
-    /** get read-write particle velocities of given type */
-    sample_vector& velocity(unsigned int type);
-};
-
+} // namespace samples
+} // namespace host
 } // namespace observables
-} // namespace host
-} // namespace samples
->>>>>>> 6c4679c3
 } // namespace halmd
 
 #endif /* ! HALMD_OBSERVABLES_HOST_SAMPLES_PHASE_SPACE_HPP */