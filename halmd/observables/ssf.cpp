/*
 * Copyright © 2011-2012  Felix Höfling and Peter Colberg
 *
 * This file is part of HALMD.
 *
 * HALMD is free software: you can redistribute it and/or modify
 * it under the terms of the GNU General Public License as published by
 * the Free Software Foundation, either version 3 of the License, or
 * (at your option) any later version.
 *
 * This program is distributed in the hope that it will be useful,
 * but WITHOUT ANY WARRANTY; without even the implied warranty of
 * MERCHANTABILITY or FITNESS FOR A PARTICULAR PURPOSE.  See the
 * GNU General Public License for more details.
 *
 * You should have received a copy of the GNU General Public License
 * along with this program.  If not, see <http://www.gnu.org/licenses/>.
 */

#include <boost/bind.hpp>
#include <boost/function.hpp>
#include <stdexcept>

#include <halmd/observables/ssf.hpp>
#include <halmd/utility/lua/lua.hpp>
#include <halmd/numeric/accumulator.hpp>
#include <halmd/utility/signal.hpp>

using namespace boost;
using namespace std;

namespace halmd {
namespace observables {

template <int dimension>
ssf<dimension>::ssf(
<<<<<<< HEAD
    shared_ptr<wavevector_type const> wavevector
  , double norm
  , shared_ptr<clock_type const> clock
  , shared_ptr<logger_type> logger
=======
    boost::shared_ptr<density_mode_type const> density_mode
  , boost::shared_ptr<clock_type const> clock
  , unsigned int npart
  , boost::shared_ptr<logger_type> logger
>>>>>>> c683f8db
)
  // dependency injection
  : wavevector_(wavevector)
  , norm_(norm)
  , clock_(clock)
  , logger_(logger)
  // initialise members
  , result_(wavevector_->wavenumber().size())
  , step_(numeric_limits<step_type>::max())
{
}

template <int dimension>
typename ssf<dimension>::result_type const&
ssf<dimension>::sample(density_mode_type const& mode1, density_mode_type const& mode2)
{
    scoped_timer_type timer(runtime_.sample);

    if (step_ == clock_->step()) {
        LOG_TRACE("sample is up to date");
        return result_;
    }

    LOG_TRACE("sampling");

    if (mode1.step() != clock_->step()) {
        throw logic_error("first density modes sample was not updated");
    }
    if (mode2.step() != clock_->step()) {
        throw logic_error("second density modes sample was not updated");
    }

    typename rho_vector_type::const_iterator rho_q1 = mode1.rho().begin();
    typename rho_vector_type::const_iterator rho_q2 = mode2.rho().begin();
    typename result_type::iterator result = result_.begin();

    typename wavevector_type::map_type const& wavevector = wavevector_->value();
    typename wavevector_type::map_type::const_iterator q = wavevector.begin();
    typename wavevector_type::map_type::const_iterator q_next = q; ++q_next;

    // accumulate products of density modes with equal wavenumber,
    // iterate over sorted list of wavevectors
    accumulator<double> acc;
    while (q != wavevector.end()) {
        // compute Re[rho_q rho_q^*], add result to output accumulator
        double re = (real(*rho_q1) * real(*rho_q2) + imag(*rho_q1) * imag(*rho_q2));
        acc(re / norm_);
        // find end of range with equal wavenumber
        if (q_next == wavevector.end() || q->first != q_next->first) {
            // transform accumulator to array (mean, error_of_mean, count)
            (*result)[0] = mean(acc);
            (*result)[1] = count(acc) > 1 ? error_of_mean(acc) : 0;
            (*result)[2] = count(acc);
            acc.reset();
            // next wavenumber: increment output iterator
            ++result;
        }
        ++q; ++q_next; ++rho_q1; ++rho_q2;
    }

    // store simulation step as time stamp
    step_ = clock_->step();

    return result_;
}

<<<<<<< HEAD
template <typename result_type, typename ssf_type, typename slot_type>
static result_type const&
sample(shared_ptr<ssf_type> ssf, slot_type const& mode1, slot_type const& mode2)
=======
template <typename ssf_type>
static boost::function<vector<typename ssf_type::result_type> const& ()>
wrap_value(boost::shared_ptr<ssf_type const> ssf, unsigned int type1, unsigned int type2)
>>>>>>> c683f8db
{
    return ssf->sample(*mode1(), *mode2());
}

<<<<<<< HEAD
template <typename result_type, typename ssf_type, typename slot_type>
static function<result_type const& ()>
wrap_sample(shared_ptr<ssf_type> ssf, slot_type const& mode1, slot_type const& mode2)
=======
template <typename ssf_type>
typename ssf_type::slot_function_type
sample_wrapper(boost::shared_ptr<ssf_type> ssf)
>>>>>>> c683f8db
{
    return bind(&sample<result_type, ssf_type, slot_type>, ssf, mode1, mode2);
}

template <int dimension>
void ssf<dimension>::luaopen(lua_State* L)
{
    typedef function<shared_ptr<density_mode_type const> ()> slot_type;

    using namespace luabind;
    static string class_name("ssf_" + lexical_cast<string>(dimension));
    module(L, "libhalmd")
    [
        namespace_("observables")
        [
<<<<<<< HEAD
            class_<ssf>(class_name.c_str())
                .def("sample", &wrap_sample<result_type, ssf, slot_type>)
=======
            class_<ssf, boost::shared_ptr<ssf> >(class_name.c_str())
                .def(constructor<
                    boost::shared_ptr<density_mode_type const>
                  , boost::shared_ptr<clock_type const>
                  , unsigned int
                  , boost::shared_ptr<logger_type>
                >())
                .def("value", &wrap_value<ssf>)
>>>>>>> c683f8db
                .property("wavevector", &ssf::wavevector)
                .scope
                [
                    class_<runtime>("runtime")
                        .def_readonly("sample", &runtime::sample)
                ]
                .def_readonly("runtime", &ssf::runtime_)

          , def("ssf", &make_shared<ssf
              , shared_ptr<wavevector_type const>
              , double
              , shared_ptr<clock_type const>
              , shared_ptr<logger_type>
            >)
        ]
    ];
}

HALMD_LUA_API int luaopen_libhalmd_observables_ssf(lua_State* L)
{
    ssf<3>::luaopen(L);
    ssf<2>::luaopen(L);
    return 0;
}

// explicit instantiation
template class ssf<3>;
template class ssf<2>;

} // namespace observables
} // namespace halmd<|MERGE_RESOLUTION|>--- conflicted
+++ resolved
@@ -34,17 +34,10 @@
 
 template <int dimension>
 ssf<dimension>::ssf(
-<<<<<<< HEAD
-    shared_ptr<wavevector_type const> wavevector
+    boost::shared_ptr<wavevector_type const> wavevector
   , double norm
-  , shared_ptr<clock_type const> clock
-  , shared_ptr<logger_type> logger
-=======
-    boost::shared_ptr<density_mode_type const> density_mode
   , boost::shared_ptr<clock_type const> clock
-  , unsigned int npart
   , boost::shared_ptr<logger_type> logger
->>>>>>> c683f8db
 )
   // dependency injection
   : wavevector_(wavevector)
@@ -111,28 +104,16 @@
     return result_;
 }
 
-<<<<<<< HEAD
 template <typename result_type, typename ssf_type, typename slot_type>
 static result_type const&
-sample(shared_ptr<ssf_type> ssf, slot_type const& mode1, slot_type const& mode2)
-=======
-template <typename ssf_type>
-static boost::function<vector<typename ssf_type::result_type> const& ()>
-wrap_value(boost::shared_ptr<ssf_type const> ssf, unsigned int type1, unsigned int type2)
->>>>>>> c683f8db
+sample(boost::shared_ptr<ssf_type> ssf, slot_type const& mode1, slot_type const& mode2)
 {
     return ssf->sample(*mode1(), *mode2());
 }
 
-<<<<<<< HEAD
 template <typename result_type, typename ssf_type, typename slot_type>
-static function<result_type const& ()>
-wrap_sample(shared_ptr<ssf_type> ssf, slot_type const& mode1, slot_type const& mode2)
-=======
-template <typename ssf_type>
-typename ssf_type::slot_function_type
-sample_wrapper(boost::shared_ptr<ssf_type> ssf)
->>>>>>> c683f8db
+static boost::function<result_type const& ()>
+wrap_sample(boost::shared_ptr<ssf_type> ssf, slot_type const& mode1, slot_type const& mode2)
 {
     return bind(&sample<result_type, ssf_type, slot_type>, ssf, mode1, mode2);
 }
@@ -140,7 +121,7 @@
 template <int dimension>
 void ssf<dimension>::luaopen(lua_State* L)
 {
-    typedef function<shared_ptr<density_mode_type const> ()> slot_type;
+    typedef boost::function<boost::shared_ptr<density_mode_type const> ()> slot_type;
 
     using namespace luabind;
     static string class_name("ssf_" + lexical_cast<string>(dimension));
@@ -148,19 +129,8 @@
     [
         namespace_("observables")
         [
-<<<<<<< HEAD
             class_<ssf>(class_name.c_str())
                 .def("sample", &wrap_sample<result_type, ssf, slot_type>)
-=======
-            class_<ssf, boost::shared_ptr<ssf> >(class_name.c_str())
-                .def(constructor<
-                    boost::shared_ptr<density_mode_type const>
-                  , boost::shared_ptr<clock_type const>
-                  , unsigned int
-                  , boost::shared_ptr<logger_type>
-                >())
-                .def("value", &wrap_value<ssf>)
->>>>>>> c683f8db
                 .property("wavevector", &ssf::wavevector)
                 .scope
                 [
@@ -169,11 +139,11 @@
                 ]
                 .def_readonly("runtime", &ssf::runtime_)
 
-          , def("ssf", &make_shared<ssf
-              , shared_ptr<wavevector_type const>
+          , def("ssf", &boost::make_shared<ssf
+              , boost::shared_ptr<wavevector_type const>
               , double
-              , shared_ptr<clock_type const>
-              , shared_ptr<logger_type>
+              , boost::shared_ptr<clock_type const>
+              , boost::shared_ptr<logger_type>
             >)
         ]
     ];
