--- conflicted
+++ resolved
@@ -25,11 +25,7 @@
 #include <lua.hpp>
 #include <vector>
 
-<<<<<<< HEAD
 #include <halmd/io/logger.hpp>
-#include <halmd/io/statevars/writer.hpp>
-=======
->>>>>>> 14d52411
 #include <halmd/mdsim/box.hpp>
 #include <halmd/mdsim/clock.hpp>
 #include <halmd/mdsim/type_traits.hpp>
@@ -54,12 +50,8 @@
 public:
     typedef mdsim::box<dimension> box_type;
     typedef mdsim::clock clock_type;
-<<<<<<< HEAD
+    typedef typename clock_type::step_type step_type;
     typedef logger logger_type;
-=======
-    typedef typename clock_type::step_type step_type;
-    typedef halmd::utility::profiler profiler_type;
->>>>>>> 14d52411
     typedef typename mdsim::type_traits<dimension, double>::vector_type vector_type;
     typedef typename signal<void ()>::slot_function_type slot_function_type;
 
@@ -70,12 +62,6 @@
       , boost::shared_ptr<clock_type const> clock
       , boost::shared_ptr<logger_type> logger
     );
-    virtual ~thermodynamics() {}
-<<<<<<< HEAD
-    virtual void register_observables(writer_type& writer);
-=======
-    void register_runtimes(profiler_type& profiler);
->>>>>>> 14d52411
 
     // preparations before MD step
     virtual void prepare() = 0;
