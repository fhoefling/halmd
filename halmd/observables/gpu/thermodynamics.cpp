--- conflicted
+++ resolved
@@ -70,13 +70,8 @@
 template <int dimension, typename float_type>
 void thermodynamics<dimension, float_type>::sample()
 {
-<<<<<<< HEAD
-    _Base::sample(step);
+    _Base::sample();
     force_->aux_disable();
-=======
-    _Base::sample();
-    force->aux_disable();
->>>>>>> 14d52411
 }
 
 /**
