--- conflicted
+++ resolved
@@ -49,28 +49,11 @@
     typedef gpu::samples::phase_space<dimension, float_type> sample_type;
     typedef mdsim::gpu::particle<dimension, float_type> particle_type;
     typedef mdsim::box<dimension> box_type;
-<<<<<<< HEAD
-    typedef halmd::utility::profiler profiler_type;
-    typedef typename particle_type::vector_type vector_type;
-
-    struct runtime
-    {
-        typedef typename profiler_type::accumulator_type accumulator_type;
-        accumulator_type acquire;
-        accumulator_type reset;
-    };
-
-    boost::shared_ptr<sample_type> sample;
-    boost::shared_ptr<particle_type> particle;
-    boost::shared_ptr<box_type> box;
-=======
     typedef mdsim::clock clock_type;
     typedef logger logger_type;
     typedef typename sample_type::vector_type vector_type;
->>>>>>> 6c4679c3
 
     static void luaopen(lua_State* L);
-    virtual void register_runtimes(profiler_type& profiler);
 
     phase_space(
         boost::shared_ptr<sample_type> sample
@@ -79,14 +62,18 @@
       , boost::shared_ptr<clock_type const> clock
       , boost::shared_ptr<logger_type> logger = boost::make_shared<logger_type>()
     );
-<<<<<<< HEAD
-    virtual void acquire(uint64_t step);
+    virtual void acquire();
 
 private:
-    /** profiling runtime accumulators */
-    runtime runtime_;
-=======
-    virtual void acquire();
+    typedef halmd::utility::profiler profiler_type;
+    typedef typename profiler_type::accumulator_type accumulator_type;
+    typedef typename profiler_type::scoped_timer_type scoped_timer_type;
+
+    struct runtime
+    {
+        accumulator_type acquire;
+        accumulator_type reset;
+    };
 
 private:
     boost::shared_ptr<sample_type> sample_;
@@ -94,7 +81,8 @@
     boost::shared_ptr<box_type const> box_;
     boost::shared_ptr<clock_type const> clock_;
     boost::shared_ptr<logger_type> logger_;
->>>>>>> 6c4679c3
+    /** profiling runtime accumulators */
+    runtime runtime_;
 };
 
 /**
@@ -109,27 +97,11 @@
     typedef host::samples::phase_space<dimension, float_type> sample_type;
     typedef mdsim::gpu::particle<dimension, float_type> particle_type;
     typedef mdsim::box<dimension> box_type;
-    typedef halmd::utility::profiler profiler_type;
     typedef fixed_vector<float_type, dimension> vector_type;
-<<<<<<< HEAD
-
-    struct runtime
-    {
-        typedef typename profiler_type::accumulator_type accumulator_type;
-        accumulator_type acquire;
-        accumulator_type reset;
-    };
-
-    boost::shared_ptr<sample_type> sample;
-    boost::shared_ptr<particle_type> particle;
-    boost::shared_ptr<box_type> box;
-=======
     typedef logger logger_type;
     typedef mdsim::clock clock_type;
->>>>>>> 6c4679c3
 
     static void luaopen(lua_State* L);
-    virtual void register_runtimes(profiler_type& profiler);
 
     phase_space(
         boost::shared_ptr<sample_type> sample
@@ -138,22 +110,26 @@
       , boost::shared_ptr<clock_type const> clock
       , boost::shared_ptr<logger_type> logger = boost::make_shared<logger_type>()
     );
-<<<<<<< HEAD
-    virtual void acquire(uint64_t step);
-
-private:
-    /** profiling runtime accumulators */
-    runtime runtime_;
-=======
     virtual void acquire();
 
 private:
+    typedef halmd::utility::profiler profiler_type;
+    typedef typename profiler_type::accumulator_type accumulator_type;
+    typedef typename profiler_type::scoped_timer_type scoped_timer_type;
+
+    struct runtime
+    {
+        accumulator_type acquire;
+        accumulator_type reset;
+    };
+
     boost::shared_ptr<sample_type> sample_;
     boost::shared_ptr<particle_type /* FIXME const */> particle_;
     boost::shared_ptr<box_type const> box_;
     boost::shared_ptr<clock_type const> clock_;
     boost::shared_ptr<logger_type> logger_;
->>>>>>> 6c4679c3
+    /** profiling runtime accumulators */
+    runtime runtime_;
 };
 
 } // namespace observables
