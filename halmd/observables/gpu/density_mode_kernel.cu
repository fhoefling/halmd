/*
 * Copyright © 2008-2019  Felix Höfling
 * Copyright © 2015       Nicolas Höft
 * Copyright © 2008-2011  Peter Colberg
 *
 * This file is part of HALMD.
 *
 * HALMD is free software: you can redistribute it and/or modify
 * it under the terms of the GNU Lesser General Public License as
 * published by the Free Software Foundation, either version 3 of
 * the License, or (at your option) any later version.
 *
 * This program is distributed in the hope that it will be useful,
 * but WITHOUT ANY WARRANTY; without even the implied warranty of
 * MERCHANTABILITY or FITNESS FOR A PARTICULAR PURPOSE.  See the
 * GNU Lesser General Public License for more details.
 *
 * You should have received a copy of the GNU Lesser General
 * Public License along with this program. If not, see
 * <http://www.gnu.org/licenses/>.
 */

#include <boost/utility/enable_if.hpp>

#include <halmd/numeric/blas/blas.hpp>
#include <halmd/observables/gpu/density_mode_kernel.hpp>
#include <halmd/utility/gpu/thread.cuh>

#define MAX_BLOCK_SIZE 1024

namespace halmd {
namespace observables {
namespace gpu {
namespace density_mode_kernel {

// pass wavevectors via texture
template<int dimension>
struct wavevector
{
    // instantiate a separate texture for each aligned vector type
    typedef texture<typename density_mode_wrapper<dimension>::coalesced_vector_type> type;
    static type tex_;
};
// instantiate static members
template<int dimension> wavevector<dimension>::type wavevector<dimension>::tex_;

// recursive reduction function,
// terminate for threads=0
template <unsigned threads, typename T>
__device__ typename boost::disable_if_c<threads>::type
sum_reduce(T*, T*) {}

// reduce two array simultaneously by summation,
// size of a,b must be at least 2 * threads
template <unsigned threads, typename T>
__device__ typename boost::enable_if_c<threads>::type
sum_reduce(T* a, T* b)
{
    if (TID < threads) {
        a[TID] += a[TID + threads];
        b[TID] += b[TID + threads];
    }

    if (threads >= warpSize) {
        __syncthreads();
    }
    else {
        // on hardware of compute capability ≥ 7.0 (Volta),
        // warps are no longer guaranteed to be executed in lock-step
#if CUDART_VERSION >= 9000
        // select warp lanes with TID < threads,
        // fix compilation of operator<< for large values of 'threads'
        unsigned mask = (1U << (threads & (warpSize - 1))) - 1;
        __syncwarp(mask);
#else
        __syncthreads();    // only needed if the _hardware_ is Volta or later
#endif
    }

    // recursion ends by calling sum_reduce<0>
    sum_reduce<threads / 2>(a, b);
}


/* FIXME
typedef void (*sum_reduce_type)(float*, float*);
__device__ sum_reduce_type sum_reduce_select[] = {
    &sum_reduce<0>, &sum_reduce<1>, &sum_reduce<2>, &sum_reduce<4>,
    &sum_reduce<8>, &sum_reduce<16>, &sum_reduce<32>, &sum_reduce<64>,
    &sum_reduce<128>, &sum_reduce<256>
};
*/

// FIXME provide complex data type for CUDA

/**
 *  compute exp(i q·r) for each particle/wavevector pair
 *  and sum results wavevector-wise within a block
 *
 *  @returns block sums of sin(q·r), cos(q·r) for each wavevector
 */
template <typename vector_type, typename coalesced_vector_type>
__global__ void compute(
    coalesced_vector_type const* g_r
  , unsigned int const* g_idx, int npart
  , float* g_sin_block, float* g_cos_block, int nq
)
{
    enum { dimension = vector_type::static_size };

    __shared__ float sin_[MAX_BLOCK_SIZE];
    __shared__ float cos_[MAX_BLOCK_SIZE];

    // outer loop over wavevectors
    for (int i=0; i < nq; i++) {
        vector_type q = tex1Dfetch(wavevector<dimension>::tex_, i);
        sin_[TID] = 0;
        cos_[TID] = 0;
        for (int j = GTID; j < npart; j += GTDIM) {
            // retrieve particle position via index array
            unsigned int idx = g_idx[j];
            vector_type r = g_r[idx];

            float q_r = inner_prod(q, r);
            sin_[TID] += sin(q_r);
            cos_[TID] += cos(q_r);
        }
        __syncthreads();

        // accumulate results within block
<<<<<<< HEAD
        if (TDIM == MAX_BLOCK_SIZE) sum_reduce<512>(sin_, cos_);
=======
        if (TDIM == 1024) sum_reduce<512>(sin_, cos_);
>>>>>>> 58b97a7f
        else if (TDIM == 512) sum_reduce<256>(sin_, cos_);
        else if (TDIM == 256) sum_reduce<128>(sin_, cos_);
        else if (TDIM == 128) sum_reduce<64>(sin_, cos_);
        else if (TDIM == 64) sum_reduce<32>(sin_, cos_);
        else if (TDIM == 32) sum_reduce<16>(sin_, cos_);
        else if (TDIM == 16) sum_reduce<8>(sin_, cos_);
        else if (TDIM == 8) sum_reduce<4>(sin_, cos_);

        if (TID == 0) {
            g_sin_block[i * BDIM + BID] = sin_[0];
            g_cos_block[i * BDIM + BID] = cos_[0];
        }
        __syncthreads();    // FIXME needed here? would __syncwarp() be sufficient?
    }
}

/**
 *  reduce block sums for each wavevector separately
 *
 *  @param bdim  number of blocks (grid size) in the preceding call to compute()
 */
__global__ void finalise(
    float const* g_sin_block, float const* g_cos_block
  , float* g_sin, float* g_cos
  , int nq, int bdim)
{
    __shared__ float s_sum[MAX_BLOCK_SIZE];
    __shared__ float c_sum[MAX_BLOCK_SIZE];

    // outer loop over wavevectors, distributed over block grid
    for (int i = BID; i < nq; i += BDIM) {
        s_sum[TID] = 0;
        c_sum[TID] = 0;
        for (int j = TID; j < bdim; j += TDIM) {
            s_sum[TID] += g_sin_block[i * bdim + j];
            c_sum[TID] += g_cos_block[i * bdim + j];
        }
        __syncthreads();

        // accumulate results within block
<<<<<<< HEAD
        if (TDIM == MAX_BLOCK_SIZE) sum_reduce<512>(s_sum, c_sum);
=======
        if (TDIM == 1024) sum_reduce<512>(s_sum, c_sum);
>>>>>>> 58b97a7f
        else if (TDIM == 512) sum_reduce<256>(s_sum, c_sum);
        else if (TDIM == 256) sum_reduce<128>(s_sum, c_sum);
        else if (TDIM == 128) sum_reduce<64>(s_sum, c_sum);
        else if (TDIM == 64) sum_reduce<32>(s_sum, c_sum);
        else if (TDIM == 32) sum_reduce<16>(s_sum, c_sum);
        else if (TDIM == 16) sum_reduce<8>(s_sum, c_sum);
        else if (TDIM == 8) sum_reduce<4>(s_sum, c_sum);

        // store result in global memory
        if (TID == 0) {
            g_sin[i] = s_sum[0];
            g_cos[i] = c_sum[0];
        }
        __syncthreads();    // FIXME needed here?
    }
}

} // namespace density_mode_kernel

template <int dimension>
density_mode_wrapper<dimension> const density_mode_wrapper<dimension>::kernel = {
    density_mode_kernel::wavevector<dimension>::tex_
  , density_mode_kernel::compute<fixed_vector<float, dimension> >
  , density_mode_kernel::finalise
};

template class density_mode_wrapper<3>;
template class density_mode_wrapper<2>;

} // namespace gpu
} // namespace observables
} // namespace halmd<|MERGE_RESOLUTION|>--- conflicted
+++ resolved
@@ -128,11 +128,7 @@
         __syncthreads();
 
         // accumulate results within block
-<<<<<<< HEAD
-        if (TDIM == MAX_BLOCK_SIZE) sum_reduce<512>(sin_, cos_);
-=======
         if (TDIM == 1024) sum_reduce<512>(sin_, cos_);
->>>>>>> 58b97a7f
         else if (TDIM == 512) sum_reduce<256>(sin_, cos_);
         else if (TDIM == 256) sum_reduce<128>(sin_, cos_);
         else if (TDIM == 128) sum_reduce<64>(sin_, cos_);
@@ -173,11 +169,7 @@
         __syncthreads();
 
         // accumulate results within block
-<<<<<<< HEAD
-        if (TDIM == MAX_BLOCK_SIZE) sum_reduce<512>(s_sum, c_sum);
-=======
         if (TDIM == 1024) sum_reduce<512>(s_sum, c_sum);
->>>>>>> 58b97a7f
         else if (TDIM == 512) sum_reduce<256>(s_sum, c_sum);
         else if (TDIM == 256) sum_reduce<128>(s_sum, c_sum);
         else if (TDIM == 128) sum_reduce<64>(s_sum, c_sum);
