/*
 * Copyright © 2008-2019  Felix Höfling
 * Copyright © 2021       Jaslo Ziska
 * Copyright © 2015       Nicolas Höft
 * Copyright © 2008-2011  Peter Colberg
 *
 * This file is part of HALMD.
 *
 * HALMD is free software: you can redistribute it and/or modify
 * it under the terms of the GNU Lesser General Public License as
 * published by the Free Software Foundation, either version 3 of
 * the License, or (at your option) any later version.
 *
 * This program is distributed in the hope that it will be useful,
 * but WITHOUT ANY WARRANTY; without even the implied warranty of
 * MERCHANTABILITY or FITNESS FOR A PARTICULAR PURPOSE.  See the
 * GNU Lesser General Public License for more details.
 *
 * You should have received a copy of the GNU Lesser General
 * Public License along with this program. If not, see
 * <http://www.gnu.org/licenses/>.
 */

#include <halmd/algorithm/gpu/reduction.cuh>
#include <halmd/algorithm/gpu/transform.cuh>
#include <halmd/numeric/blas/blas.hpp>
#include <halmd/observables/gpu/density_mode_kernel.hpp>
#include <halmd/utility/gpu/thread.cuh>

using namespace halmd::algorithm::gpu;

namespace halmd {
namespace observables {
namespace gpu {
namespace density_mode_kernel {

// FIXME provide complex data type for CUDA

/**
 *  compute exp(i q·r) for each particle/wavevector pair
 *  and sum results wavevector-wise within a block
 *
 *  @returns block sums of sin(q·r), cos(q·r) for each wavevector
 */
template <int dimension>
__global__ void compute(
<<<<<<< HEAD
    cudaTextureObject_t t_wavevector
  , coalesced_vector_type const* g_r
=======
    cudaTextureObject_t wavevector
  , float4 const* g_r
>>>>>>> 6b8c984a
  , unsigned int const* g_idx, int npart
  , float* g_sin_block, float* g_cos_block, int nq
)
{
    typedef fixed_vector<float, dimension> vector_type;
    typedef typename density_mode_wrapper<dimension>::coalesced_vector_type coalesced_vector_type;

    float sin_;
    float cos_;

    // outer loop over wavevectors
    for (int i=0; i < nq; i++) {
        vector_type q = tex1Dfetch<coalesced_vector_type>(t_wavevector, i);
        sin_ = 0;
        cos_ = 0;
        for (int j = GTID; j < npart; j += GTDIM) {
            // retrieve particle position via index array
            unsigned int idx = g_idx[j];
            vector_type r = g_r[idx];

            float q_r = inner_prod(q, r);
            sin_ += sin(q_r);
            cos_ += cos(q_r);
        }

        // accumulate results within block
        reduce<sum_>(sin_);
        reduce<sum_>(cos_);

        if (TID == 0) {
            g_sin_block[i * BDIM + BID] = sin_;
            g_cos_block[i * BDIM + BID] = cos_;
        }
    }
}

/**
 *  reduce block sums for each wavevector separately
 *
 *  @param bdim  number of blocks (grid size) in the preceding call to compute()
 */
__global__ void finalise(
    float const* g_sin_block, float const* g_cos_block
  , float* g_sin, float* g_cos
  , int nq, int bdim)
{
    float s_sum;
    float c_sum;

    // outer loop over wavevectors, distributed over block grid
    for (int i = BID; i < nq; i += BDIM) {
        s_sum = 0;
        c_sum = 0;
        for (int j = TID; j < bdim; j += TDIM) {
            s_sum += g_sin_block[i * bdim + j];
            c_sum += g_cos_block[i * bdim + j];
        }

        // accumulate results within block
        reduce<sum_>(s_sum);
        reduce<sum_>(c_sum);

        // store result in global memory
        if (TID == 0) {
            g_sin[i] = s_sum;
            g_cos[i] = c_sum;
        }
    }
}

} // namespace density_mode_kernel

template <int dimension>
density_mode_wrapper<dimension> density_mode_wrapper<dimension>::kernel = {
    density_mode_kernel::compute<dimension>
  , density_mode_kernel::finalise
};

template class density_mode_wrapper<3>;
template class density_mode_wrapper<2>;

} // namespace gpu
} // namespace observables
} // namespace halmd<|MERGE_RESOLUTION|>--- conflicted
+++ resolved
@@ -44,13 +44,8 @@
  */
 template <int dimension>
 __global__ void compute(
-<<<<<<< HEAD
     cudaTextureObject_t t_wavevector
-  , coalesced_vector_type const* g_r
-=======
-    cudaTextureObject_t wavevector
   , float4 const* g_r
->>>>>>> 6b8c984a
   , unsigned int const* g_idx, int npart
   , float* g_sin_block, float* g_cos_block, int nq
 )
