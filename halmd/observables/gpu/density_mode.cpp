--- conflicted
+++ resolved
@@ -44,17 +44,10 @@
   , nq_(wavevector_->value().size())
   , dim_(particle_->dim())
     // memory allocation
-<<<<<<< HEAD
   , g_wavevector_(nq_)
-  , g_sin_block_(nq_ * dim_.blocks_per_grid()), g_cos_block_(nq_ * dim_.blocks_per_grid())
-  , g_sin_(nq_), g_cos_(nq_)
-  , h_sin_(nq_), h_cos_(nq_)
-=======
-  , g_q_(nq_)
   , g_rho_block_(nq_ * dim_.blocks_per_grid())
   , g_rho_(nq_)
   , h_rho_(nq_)
->>>>>>> 9f5986e4
 {
     LOG_INFO(
         "CUDA configuration: " << dim_.blocks_per_grid() << " blocks of "
