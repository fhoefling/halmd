--- conflicted
+++ resolved
@@ -127,29 +127,13 @@
     /** grid and block dimensions for CUDA calls */
     cuda::config const dim_;
     /** wavevectors */
-<<<<<<< HEAD
     cuda::memory::device::vector<gpu_vector_type> g_wavevector_;
-    /** block sums of sin(q r) for each wavevector on the device */
-    cuda::memory::device::vector<float> g_sin_block_;
-    /** block sums of cos(q r) for each wavevector on the device */
-    cuda::memory::device::vector<float> g_cos_block_;
-    /** sin(q r) for each wavevector on the device */
-    cuda::memory::device::vector<float> g_sin_;
-    /** cos(q r) for each wavevector on the device */
-    cuda::memory::device::vector<float> g_cos_;
-    /** sin(q r) for each wavevector as page-locked host memory */
-    cuda::memory::host::vector<float> h_sin_;
-    /** cos(q r) for each wavevector as page-locked host memory */
-    cuda::memory::host::vector<float> h_cos_;
-=======
-    cuda::memory::device::vector<gpu_vector_type> g_q_;
     /** block sums of exp(i q r) for each wavevector on the device */
     cuda::memory::device::vector<gpu_complex_type> g_rho_block_;
     /** exp(i q r) for each wavevector on the device */
     cuda::memory::device::vector<gpu_complex_type> g_rho_;
     /** exp(i q r) for each wavevector as page-locked host memory */
     cuda::memory::host::vector<gpu_complex_type> h_rho_;
->>>>>>> 9f5986e4
 
     typedef halmd::utility::profiler::accumulator_type accumulator_type;
     typedef halmd::utility::profiler::scoped_timer_type scoped_timer_type;
