/*
 * Copyright © 2008-2011  Peter Colberg and Felix Höfling
 *
 * This file is part of HALMD.
 *
 * HALMD is free software: you can redistribute it and/or modify
 * it under the terms of the GNU General Public License as published by
 * the Free Software Foundation, either version 3 of the License, or
 * (at your option) any later version.
 *
 * This program is distributed in the hope that it will be useful,
 * but WITHOUT ANY WARRANTY; without even the implied warranty of
 * MERCHANTABILITY or FITNESS FOR A PARTICULAR PURPOSE.  See the
 * GNU General Public License for more details.
 *
 * You should have received a copy of the GNU General Public License
 * along with this program.  If not, see <http://www.gnu.org/licenses/>.
 */

#include <boost/lexical_cast.hpp>
#include <string>

#include <halmd/observables/gpu/samples/phase_space.hpp>
#include <halmd/observables/samples/blocking_scheme.hpp>
#include <halmd/utility/lua/lua.hpp>

using namespace boost;
using namespace std;

namespace halmd {
namespace observables {
namespace gpu {
namespace samples {

template <int dimension, typename float_type>
<<<<<<< HEAD
char const* phase_space<dimension, float_type>::class_name()
{
    static string class_name("phase_space_" + lexical_cast<string>(dimension) + "_");
    return class_name.c_str();
}

template <int dimension, typename float_type>
static char const* class_name_wrapper(phase_space<dimension, float_type> const&)
=======
phase_space<dimension, float_type>::phase_space(vector<unsigned int> ntypes)
  // allocate sample pointers
  : r(ntypes.size())
  , v(ntypes.size())
  // initialise attributes
  , step(numeric_limits<step_type>::max())
>>>>>>> 6c4679c3
{
    return phase_space<dimension, float_type>::class_name();
}

template <int dimension, typename float_type>
static int wrap_dimension(phase_space<dimension, float_type> const&)
{
    return dimension;
}

template <int dimension, typename float_type>
void phase_space<dimension, float_type>::luaopen(lua_State* L)
{
    using namespace luabind;
    module(L, "libhalmd")
    [
        namespace_("observables")
        [
            namespace_("gpu")
            [
                namespace_("samples")
                [
                    class_<phase_space, shared_ptr<phase_space> >(class_name())
                        .def(constructor<vector<unsigned int> >())
<<<<<<< HEAD
                        .property("class_name", &class_name_wrapper<dimension, float_type>)
=======
                        .property("dimension", &wrap_dimension<dimension, float_type>)
>>>>>>> 6c4679c3
                ]
            ]
        ]
    ];
    observables::samples::blocking_scheme<phase_space>::luaopen(L, "gpu");
}

HALMD_LUA_API int luaopen_libhalmd_observables_gpu_samples_phase_space(lua_State* L)
{
    phase_space<3, float>::luaopen(L);
    phase_space<2, float>::luaopen(L);
    return 0;
}

// explicit instantiation
template class phase_space<3, float>;
template class phase_space<2, float>;

<<<<<<< HEAD
}}} // namespace observables::gpu::samples

namespace observables { namespace samples
{

// explicit instantiation
template class blocking_scheme<observables::gpu::samples::phase_space<3, float> >;
template class blocking_scheme<observables::gpu::samples::phase_space<2, float> >;

}} // namespace observables::samples

=======
} // namespace observables
} // namespace gpu
} // namespace samples
>>>>>>> 6c4679c3
} // namespace halmd<|MERGE_RESOLUTION|>--- conflicted
+++ resolved
@@ -33,7 +33,6 @@
 namespace samples {
 
 template <int dimension, typename float_type>
-<<<<<<< HEAD
 char const* phase_space<dimension, float_type>::class_name()
 {
     static string class_name("phase_space_" + lexical_cast<string>(dimension) + "_");
@@ -42,14 +41,6 @@
 
 template <int dimension, typename float_type>
 static char const* class_name_wrapper(phase_space<dimension, float_type> const&)
-=======
-phase_space<dimension, float_type>::phase_space(vector<unsigned int> ntypes)
-  // allocate sample pointers
-  : r(ntypes.size())
-  , v(ntypes.size())
-  // initialise attributes
-  , step(numeric_limits<step_type>::max())
->>>>>>> 6c4679c3
 {
     return phase_space<dimension, float_type>::class_name();
 }
@@ -74,11 +65,8 @@
                 [
                     class_<phase_space, shared_ptr<phase_space> >(class_name())
                         .def(constructor<vector<unsigned int> >())
-<<<<<<< HEAD
                         .property("class_name", &class_name_wrapper<dimension, float_type>)
-=======
                         .property("dimension", &wrap_dimension<dimension, float_type>)
->>>>>>> 6c4679c3
                 ]
             ]
         ]
@@ -97,21 +85,16 @@
 template class phase_space<3, float>;
 template class phase_space<2, float>;
 
-<<<<<<< HEAD
-}}} // namespace observables::gpu::samples
+} // namespace samples
+} // namespace gpu
 
-namespace observables { namespace samples
+namespace samples
 {
 
 // explicit instantiation
-template class blocking_scheme<observables::gpu::samples::phase_space<3, float> >;
-template class blocking_scheme<observables::gpu::samples::phase_space<2, float> >;
+template class blocking_scheme<gpu::samples::phase_space<3, float> >;
+template class blocking_scheme<gpu::samples::phase_space<2, float> >;
 
-}} // namespace observables::samples
-
-=======
+} // namespace samples
 } // namespace observables
-} // namespace gpu
-} // namespace samples
->>>>>>> 6c4679c3
 } // namespace halmd