/*
 * Copyright © 2011  Felix Höfling
 *
 * This file is part of HALMD.
 *
 * HALMD is free software: you can redistribute it and/or modify
 * it under the terms of the GNU General Public License as published by
 * the Free Software Foundation, either version 3 of the License, or
 * (at your option) any later version.
 *
 * This program is distributed in the hope that it will be useful,
 * but WITHOUT ANY WARRANTY; without even the implied warranty of
 * MERCHANTABILITY or FITNESS FOR A PARTICULAR PURPOSE.  See the
 * GNU General Public License for more details.
 *
 * You should have received a copy of the GNU General Public License
 * along with this program.  If not, see <http://www.gnu.org/licenses/>.
 */

#ifndef HALMD_OBSERVABLES_SSF_HPP
#define HALMD_OBSERVABLES_SSF_HPP

#include <boost/array.hpp>
#include <boost/make_shared.hpp>
#include <lua.hpp>
#include <vector>

<<<<<<< HEAD
#include <halmd/io/logger.hpp>
#include <halmd/io/statevars/writer.hpp>
=======
#include <halmd/mdsim/clock.hpp>
>>>>>>> 14d52411
#include <halmd/numeric/blas/fixed_vector.hpp>
#include <halmd/observables/density_mode.hpp>
#include <halmd/utility/profiler.hpp>
#include <halmd/utility/signal.hpp>

namespace halmd {
namespace observables {

/**
 * compute partial static structure factors
 *
 * @f$ S_q^{(\alpha\beta)} = \langle \frac{1}{N} \rho_{\vec q}^{(\alpha)} \rho_{-\vec q}^{(\beta)} \rangle @f$
 * with the partial density modes
 * @f$ rho_{\vec q}^(\alpha) = \sum_{i=1}^{N_\alpha} \exp(i\vec q\cdot \vec r_i^{\alpha}) @f$
 * and the total number of particles @f$ N = \sum_\alpha N_\alpha @f$
 *
 * see e.g., Hansen & McDonald: Theory of simple liquids, chapter 4.1.
 */

template <int dimension>
class ssf
{
private:
    typedef halmd::signal<void ()> signal_type;

public:
    typedef observables::density_mode<dimension> density_mode_type;
<<<<<<< HEAD
    typedef logger logger_type;
    typedef halmd::signal<void (uint64_t)> signal_type;
=======
    typedef mdsim::clock clock_type;
    typedef typename clock_type::step_type step_type;
    typedef halmd::utility::profiler profiler_type;
>>>>>>> 14d52411
    typedef typename signal_type::slot_function_type slot_function_type;

    typedef boost::array<double, 3> result_type;
    typedef fixed_vector<double, dimension> vector_type;

    static void luaopen(lua_State* L);

    ssf(
<<<<<<< HEAD
        boost::shared_ptr<density_mode_type const> density_mode
=======
        boost::shared_ptr<density_mode_type> density_mode
      , boost::shared_ptr<clock_type const> clock
>>>>>>> 14d52411
      , unsigned int npart
      , boost::shared_ptr<logger_type> logger = boost::make_shared<logger_type>()
    );
<<<<<<< HEAD
    void register_observables(writer_type& writer);

    // compute ssf from sample of density Fourier modes and store with given simulation step
    void sample(uint64_t step);
=======
    virtual ~ssf() {}
    virtual void register_runtimes(profiler_type& profiler);

    // compute ssf from sample of density Fourier modes and store with given simulation step
    virtual void sample();
>>>>>>> 14d52411

    connection on_sample(slot_function_type const& slot)
    {
        return on_sample_.connect(slot);
    }

    //! returns last computed values for static structure factor
    std::vector<std::vector<result_type> > const& value() const
    {
        return value_;
    }

    //! returns static structure factor for given type pair
    std::vector<result_type> const& value(unsigned int type1, unsigned int type2) const;

    //! returns instance of wavevector class used to compute the ssf
    typename density_mode_type::wavevector_type const& wavevector() const
    {
        return density_mode_->wavevector();
    }

private:
    typedef halmd::utility::profiler profiler_type;
    typedef profiler_type::accumulator_type accumulator_type;
    typedef profiler_type::scoped_timer_type scoped_timer_type;

    struct runtime
    {
        accumulator_type sample;
    };

    boost::shared_ptr<density_mode_type const> density_mode_;
    boost::shared_ptr<logger_type> logger_;

    /** compute static structure factor and update result accumulators */
    void compute_();

    boost::shared_ptr<clock_type const> clock_;
    /** total number of particles, required for normalisation */
    unsigned int npart_;

    /**
     *  result for (partial) static structure factors
     *  in the order AA, AB, AC, …, BB, BC, …,CC
     *
     *  value_[i][j][0]:   mean value S_ab(k) for k = wavenumber_[j]
     *  value_[i][j][1]:   estimated error of mean
     *  value_[i][j][2]:   value count for the average
     */
    std::vector<std::vector<result_type> > value_;
    /** result accumulators */
    std::vector<std::vector<accumulator<double> > > result_accumulator_;
    /** time stamp of data (simulation step) */
    step_type step_;
    /** profiling runtime accumulators */
    runtime runtime_;

    signal_type on_sample_;
};

} // namespace observables
} // namespace halmd

#endif /* ! HALMD_OBSERVABLES_SSF_HPP */<|MERGE_RESOLUTION|>--- conflicted
+++ resolved
@@ -25,12 +25,8 @@
 #include <lua.hpp>
 #include <vector>
 
-<<<<<<< HEAD
 #include <halmd/io/logger.hpp>
-#include <halmd/io/statevars/writer.hpp>
-=======
 #include <halmd/mdsim/clock.hpp>
->>>>>>> 14d52411
 #include <halmd/numeric/blas/fixed_vector.hpp>
 #include <halmd/observables/density_mode.hpp>
 #include <halmd/utility/profiler.hpp>
@@ -58,14 +54,9 @@
 
 public:
     typedef observables::density_mode<dimension> density_mode_type;
-<<<<<<< HEAD
-    typedef logger logger_type;
-    typedef halmd::signal<void (uint64_t)> signal_type;
-=======
     typedef mdsim::clock clock_type;
     typedef typename clock_type::step_type step_type;
-    typedef halmd::utility::profiler profiler_type;
->>>>>>> 14d52411
+    typedef logger logger_type;
     typedef typename signal_type::slot_function_type slot_function_type;
 
     typedef boost::array<double, 3> result_type;
@@ -74,27 +65,13 @@
     static void luaopen(lua_State* L);
 
     ssf(
-<<<<<<< HEAD
         boost::shared_ptr<density_mode_type const> density_mode
-=======
-        boost::shared_ptr<density_mode_type> density_mode
       , boost::shared_ptr<clock_type const> clock
->>>>>>> 14d52411
       , unsigned int npart
       , boost::shared_ptr<logger_type> logger = boost::make_shared<logger_type>()
     );
-<<<<<<< HEAD
-    void register_observables(writer_type& writer);
-
-    // compute ssf from sample of density Fourier modes and store with given simulation step
-    void sample(uint64_t step);
-=======
-    virtual ~ssf() {}
-    virtual void register_runtimes(profiler_type& profiler);
-
     // compute ssf from sample of density Fourier modes and store with given simulation step
     virtual void sample();
->>>>>>> 14d52411
 
     connection on_sample(slot_function_type const& slot)
     {
@@ -127,12 +104,12 @@
     };
 
     boost::shared_ptr<density_mode_type const> density_mode_;
+    boost::shared_ptr<clock_type const> clock_;
     boost::shared_ptr<logger_type> logger_;
 
     /** compute static structure factor and update result accumulators */
     void compute_();
 
-    boost::shared_ptr<clock_type const> clock_;
     /** total number of particles, required for normalisation */
     unsigned int npart_;
 
