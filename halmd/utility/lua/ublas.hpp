/*
 * Copyright © 2010  Peter Colberg
 *
 * This file is part of HALMD.
 *
 * HALMD is free software: you can redistribute it and/or modify
 * it under the terms of the GNU General Public License as published by
 * the Free Software Foundation, either version 3 of the License, or
 * (at your option) any later version.
 *
 * This program is distributed in the hope that it will be useful,
 * but WITHOUT ANY WARRANTY; without even the implied warranty of
 * MERCHANTABILITY or FITNESS FOR A PARTICULAR PURPOSE.  See the
 * GNU General Public License for more details.
 *
 * You should have received a copy of the GNU General Public License
 * along with this program.  If not, see <http://www.gnu.org/licenses/>.
 */

#ifndef HALMD_UTILITY_LUA_UBLAS_HPP
#define HALMD_UTILITY_LUA_UBLAS_HPP

#include <boost/numeric/ublas/matrix.hpp>
#include <boost/numeric/ublas/matrix_proxy.hpp> // row()
#include <boost/numeric/ublas/vector.hpp>

#include <luabind/luabind.hpp>

<<<<<<< HEAD
namespace luabind {
=======
#if LUA_VERSION_NUM < 502
# define luaL_len lua_objlen
#endif

namespace boost {
namespace numeric {
namespace ublas {
>>>>>>> 90483647

/**
 * Luabind converter for Boost uBLAS vector
 */
template <typename T, typename A>
struct default_converter<boost::numeric::ublas::vector<T, A> >
  : native_converter_base<boost::numeric::ublas::vector<T, A> >
{
    //! compute Lua to C++ conversion score
    static int compute_score(lua_State* L, int index)
    {
        return lua_type(L, index) == LUA_TTABLE ? 0 : -1;
    }

    //! convert from Lua to C++
    boost::numeric::ublas::vector<T, A> from(lua_State* L, int index)
    {
        std::size_t size = luaL_getn(L, index);
        boost::numeric::ublas::vector<T, A> v(size);
        object table(from_stack(L, index));
        for (std::size_t i = 0; i < v.size(); ++i) {
            v[i] = object_cast<T>(table[i + 1]);
        }
        return v;
    }

    //! convert from C++ to Lua
    void to(lua_State* L, boost::numeric::ublas::vector<T, A> const& v)
    {
        object table = newtable(L);
        for (std::size_t i = 0; i < v.size(); ++i) {
            // default_converter<T> only invoked with reference wrapper
            table[i + 1] = boost::cref(v[i]);
        }
        table.push(L);
    }
};

template <typename T, typename A>
struct default_converter<boost::numeric::ublas::vector<T, A> const&>
  : default_converter<boost::numeric::ublas::vector<T, A> > {};

/**
 * Luabind converter for Boost uBLAS matrix
 */
template <typename T, typename F, typename A>
struct default_converter<boost::numeric::ublas::matrix<T, F, A> >
  : native_converter_base<boost::numeric::ublas::matrix<T, F, A> >
{
    typedef boost::numeric::ublas::vector<T, A> vector_type;
    typedef boost::numeric::ublas::matrix<T, F, A> matrix_type;

    //! compute Lua to C++ conversion score
    static int compute_score(lua_State* L, int index)
    {
        return lua_type(L, index) == LUA_TTABLE ? 0 : -1;
    }

    //! convert from Lua to C++
    matrix_type from(lua_State* L, int index)
    {
        object table(from_stack(L, index));
        std::size_t rows = luaL_getn(L, index);
        std::size_t cols = (rows > 0) ? object_cast<vector_type>(table[1]).size() : 0;
        matrix_type m(rows, cols);
        for (std::size_t i = 0; i < m.size1(); ++i) {
            row(m, i) = object_cast<vector_type>(table[i + 1]);
        }
        return m;
    }

    //! convert from C++ to Lua
    void to(lua_State* L, matrix_type const& m)
    {
        object table = newtable(L);
        for (std::size_t i = 0; i < m.size1(); ++i) {
            vector_type r = row(m, i);
            // default_converter<T> only invoked with reference wrapper
            table[i + 1] = boost::cref(r);
        }
        table.push(L);
    }
};

template <typename T, typename F, typename A>
struct default_converter<boost::numeric::ublas::matrix<T, F, A> const&>
  : default_converter<boost::numeric::ublas::matrix<T, F, A> > {};

/**
 * Luabind converter for Boost uBLAS unbounded storage array
 */
template <typename T, typename A>
struct default_converter<boost::numeric::ublas::unbounded_array<T, A> >
  : native_converter_base<boost::numeric::ublas::unbounded_array<T, A> >
{
    //! compute Lua to C++ conversion score
    static int compute_score(lua_State* L, int index)
    {
        return lua_type(L, index) == LUA_TTABLE ? 0 : -1;
    }

    //! convert from Lua to C++
    boost::numeric::ublas::unbounded_array<T, A> from(lua_State* L, int index)
    {
        std::size_t size = luaL_len(L, index);
        boost::numeric::ublas::unbounded_array<T, A> v(size);
        object table(from_stack(L, index));
        for (std::size_t i = 0; i < v.size(); ++i) {
            v[i] = object_cast<T>(table[i + 1]);
        }
        return v;
    }

    //! convert from C++ to Lua
    void to(lua_State* L, boost::numeric::ublas::unbounded_array<T, A> const& v)
    {
        object table = newtable(L);
        for (std::size_t i = 0; i < v.size(); ++i) {
            // default_converter<T> only invoked with reference wrapper
            table[i + 1] = boost::cref(v[i]);
        }
        table.push(L);
    }
};

template <typename T, typename A>
struct default_converter<boost::numeric::ublas::unbounded_array<T, A> const&>
  : default_converter<boost::numeric::ublas::unbounded_array<T, A> > {};

} // namespace luabind

#if LUA_VERSION_NUM < 502
# undef luaL_len
#endif

#endif /* ! HALMD_UTILITY_LUA_UBLAS_HPP */<|MERGE_RESOLUTION|>--- conflicted
+++ resolved
@@ -26,17 +26,11 @@
 
 #include <luabind/luabind.hpp>
 
-<<<<<<< HEAD
-namespace luabind {
-=======
 #if LUA_VERSION_NUM < 502
 # define luaL_len lua_objlen
 #endif
 
-namespace boost {
-namespace numeric {
-namespace ublas {
->>>>>>> 90483647
+namespace luabind {
 
 /**
  * Luabind converter for Boost uBLAS vector
