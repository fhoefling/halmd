--- conflicted
+++ resolved
@@ -24,7 +24,6 @@
   endforeach(file)
 endif()
 
-<<<<<<< HEAD
 if(NOT DEFINED HALMD_PAIR_POTENTIAL_TRUNCATIONS)
   # find all pair potential truncations
   file(GLOB truncation_files "halmd/mdsim/host/potentials/pair/truncations/*.hpp")
@@ -38,11 +37,9 @@
   endforeach(file)
 endif()
 
-=======
 # define cached variable, enable all external potentials by default
 set(HALMD_EXTERNAL_POTENTIALS ${HALMD_EXTERNAL_POTENTIALS} CACHE STRING
     "List of enabled external potentials")
->>>>>>> eec6bc12
 # define cached variable, enable all pair potentials by default
 set(HALMD_PAIR_POTENTIALS ${HALMD_PAIR_POTENTIALS} CACHE STRING
     "List of enabled pair potentials")
