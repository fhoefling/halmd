--- conflicted
+++ resolved
@@ -47,11 +47,7 @@
 
     -- create system state for all particles first
     local particle = mdsim.particle({dimension = dimension, particles = np[1] + np[2], species = 2})
-<<<<<<< HEAD
-    -- set particle species, with continuous range of ids per species
-=======
     -- set particle species, with continuous range of IDs per species
->>>>>>> 9f449348
     local species = {}
     local groups = {}
     local offset = 0
