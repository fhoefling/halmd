/*
 * Copyright © 2011-2012  Michael Kopp and Felix Höfling
 *
 * This file is part of HALMD.
 *
 * HALMD is free software: you can redistribute it and/or modify
 * it under the terms of the GNU General Public License as published by
 * the Free Software Foundation, either version 3 of the License, or
 * (at your option) any later version.
 *
 * This program is distributed in the hope that it will be useful,
 * but WITHOUT ANY WARRANTY; without even the implied warranty of
 * MERCHANTABILITY or FITNESS FOR A PARTICULAR PURPOSE.  See the
 * GNU General Public License for more details.
 *
 * You should have received a copy of the GNU General Public License
 * along with this program.  If not, see <http://www.gnu.org/licenses/>.
 */

#define BOOST_TEST_MODULE power_law_with_core
#include <boost/test/unit_test.hpp>

#include <boost/assign.hpp>
#include <boost/foreach.hpp>
#include <boost/make_shared.hpp>
#include <boost/numeric/ublas/assignment.hpp> // <<=
#include <cmath> // std::pow
#include <limits>
#include <numeric> // std::accumulate

#include <halmd/mdsim/box.hpp>
#include <halmd/mdsim/host/potentials/power_law_with_core.hpp>
#ifdef WITH_CUDA
# include <halmd/mdsim/gpu/forces/pair_trunc.hpp>
# include <halmd/mdsim/gpu/particle.hpp>
# include <halmd/mdsim/gpu/potentials/power_law_with_core.hpp>
# include <halmd/utility/gpu/device.hpp>
# include <test/unit/mdsim/potentials/gpu/neighbour_chain.hpp>
#endif
#include <test/tools/ctest.hpp>


using namespace boost;
using namespace boost::assign; // list_of
using namespace halmd;
using namespace std;

/** test power law potential with divergence at a finite distance (hard core)
 *
 *  The host module is a conventional functor which can be tested directly. For
 *  the GPU module, we use the pair_trunc force module in two dimensions to
 *  compute some values of the potential which are compared against the host
 *  module. This requires a special neighbour list module with only one defined
 *  neighbour per particle.
 */

BOOST_AUTO_TEST_CASE( power_law_with_core_host )
{
    typedef mdsim::host::potentials::power_law_with_core<double> potential_type;
    typedef potential_type::matrix_type matrix_type;
    typedef potential_type::uint_matrix_type uint_matrix_type;

    // define interaction parameters
    //
    // choose numbers that are exactly representable as float,
    // otherwise one has to account for rounding errors in the
    // computation of reference values
    unsigned int ntype = 2;  // test a binary mixture
    matrix_type cutoff_array(ntype, ntype);
    cutoff_array <<=
        5., 6.
      , 6., 7.;
    matrix_type core_array(ntype, ntype);
    core_array <<=
        0.375, 0.5
      , 0.5, 0.75;
    matrix_type epsilon_array(ntype, ntype);
    epsilon_array <<=
        1., .5
      , .5, .25;
    matrix_type sigma_array(ntype, ntype);
    sigma_array <<=
        1., 2.
      , 2., 4.;
    uint_matrix_type index_array(ntype, ntype);
    index_array <<=
        6, 12
      , 12, 7;

    // construct module
    potential_type potential(ntype, ntype, cutoff_array, core_array, epsilon_array, sigma_array, index_array);

    // test paramters
    matrix_type epsilon = potential.epsilon();
    BOOST_CHECK(epsilon(0, 0) == epsilon_array(0, 0));
    BOOST_CHECK(epsilon(0, 1) == epsilon_array(0, 1));
    BOOST_CHECK(epsilon(1, 0) == epsilon_array(1, 0));
    BOOST_CHECK(epsilon(1, 1) == epsilon_array(1, 1));

    matrix_type sigma = potential.sigma();
    BOOST_CHECK(sigma(0, 0) == sigma_array(0, 0));
    BOOST_CHECK(sigma(0, 1) == sigma_array(0, 1));
    BOOST_CHECK(sigma(1, 0) == sigma_array(1, 0));
    BOOST_CHECK(sigma(1, 1) == sigma_array(1, 1));

    matrix_type cutoff = potential.r_cut_sigma();
    BOOST_CHECK(cutoff(0, 0) == cutoff_array(0, 0));
    BOOST_CHECK(cutoff(0, 1) == cutoff_array(0, 1));
    BOOST_CHECK(cutoff(1, 0) == cutoff_array(1, 0));
    BOOST_CHECK(cutoff(1, 1) == cutoff_array(1, 1));

    matrix_type core = potential.r_core_sigma();
    BOOST_CHECK(core(0, 0) == core_array(0, 0));
    BOOST_CHECK(core(0, 1) == core_array(0, 1));
    BOOST_CHECK(core(1, 0) == core_array(1, 0));
    BOOST_CHECK(core(1, 1) == core_array(1, 1));

    uint_matrix_type index = potential.index();
    BOOST_CHECK(index(0, 0) == index_array(0, 0));
    BOOST_CHECK(index(0, 1) == index_array(0, 1));
    BOOST_CHECK(index(1, 0) == index_array(1, 0));
    BOOST_CHECK(index(1, 1) == index_array(1, 1));

    // evaluate some points of the potential, force, and hypervirial
    typedef boost::array<double, 4> array_type;
    const double eps = numeric_limits<double>::epsilon();

    // expected results (r, fval, en_pot, hvir)
    // interaction AA: ε=1, σ=1, rc=5σ, r_core=0.375σ, n=6
    boost::array<array_type, 5> results_aa = {{
        {{0.5, 2.5165824e7, 262143.9998978285, 1.69869312e8}}
      , {{0.6666666666666667, 50122.75353685236, 1624.34839207839, 334151.6902456824}}
      , {{1., 161.0612736, 16.77711382854513, 1642.82499072}}
      , {{2., 0.1002646166123735, 0.05420782921016794, 3.054214475269223}}
      , {{10., 7.840541955650863e-8, -0.0001009137012623106, 0.0000491815813581736}}
    }};

    BOOST_FOREACH (array_type const& a, results_aa) {
        double rr = std::pow(a[0], 2);
        double fval, en_pot, hvir;
        tie(fval, en_pot, hvir) = potential(rr, 0, 0);  // interaction AA

        // tolerance due to floating-point rounding depends on difference (r-r_core)
<<<<<<< HEAD
        double r = get<0>(a) / sigma_array(0, 0);        //< r in units of σ
        double tolerance = eps * index_array(0, 0) * (1 + r / (r - core_array(0, 0)));
=======
        double r = a[0] / sigma_array[0];        //< r in units of σ
        double tolerance = eps * index_array[0] * (1 + r / (r - core_array[0]));
>>>>>>> c683f8db

        BOOST_CHECK_CLOSE_FRACTION(fval, a[1], tolerance);
        BOOST_CHECK_CLOSE_FRACTION(en_pot, a[2], tolerance);
        BOOST_CHECK_CLOSE_FRACTION(hvir, a[3], tolerance);
    };

    // interaction AB: ε=0.5, σ=2, rc=6σ, r_core=0.5σ, n=12
    boost::array<array_type, 5> results_ab = {{
        {{1.333333333333333, 2.9386561536e10, 1.088391168e9, 2.664381579264e12}}
      , {{1.5, 1.34217728e8, 8.388607999999999e6, 1.1475615744e10}}
      , {{2., 12288., 2047.999999999347, 1.2288e6}}
      , {{4., 0.00385367331462947, 0.003853672662073555, 1.007093292889835}}
      , {{20., 2.92202811508691e-14, -6.516306057676999e-10, 1.482544791023043e-10}}
    }};

    BOOST_FOREACH (array_type const& a, results_ab) {
        double rr = std::pow(a[0], 2);
        double fval, en_pot, hvir;
        tie(fval, en_pot, hvir) = potential(rr, 0, 1);  // interaction AB

        // tolerance due to floating-point rounding depends on difference (r-r_core)
<<<<<<< HEAD
        double r = get<0>(a) / sigma_array(0, 1);        //< r in units of σ
        double tolerance = eps * index_array(0, 1) * (1 + r / (r - core_array(0, 1)));
=======
        double r = a[0] / sigma_array[1];        //< r in units of σ
        double tolerance = eps * index_array[1] * (1 + r / (r - core_array[1]));
>>>>>>> c683f8db

        BOOST_CHECK_CLOSE_FRACTION(fval, a[1], tolerance);
        BOOST_CHECK_CLOSE_FRACTION(en_pot, a[2], tolerance);
        BOOST_CHECK_CLOSE_FRACTION(hvir, a[3], tolerance);
    };

    // interaction BB: ε=0.25, σ=4, rc=7σ, r_core=.75σ, n=7
    boost::array<array_type, 5> results_bb = {{
        {{3.333333333333333, 5.64350976e7, 8.957951999999329e6, 4.953747456e10}}
      , {{3.5, 2.097152e6, 524287.9999993289, 1.41295616e9}}
      , {{4., 7168., 4095.999999328911, 3.555328e6}}
      , {{8., 0.00917504, 0.05242812891136, 6.928990208}}
      , {{20., 2.055117329014365e-7, 9.310909815212629e-6, 0.0006914865365860098}}
    }};

    BOOST_FOREACH (array_type const& a, results_bb) {
        double rr = std::pow(a[0], 2);
        double fval, en_pot, hvir;
        tie(fval, en_pot, hvir) = potential(rr, 1, 1);  // interaction BB

        // tolerance due to floating-point rounding depends on difference (r-r_core)
<<<<<<< HEAD
        double r = get<0>(a) / sigma_array(1, 1);        //< r in units of σ
        double tolerance = eps * index_array(1, 1) * (1 + r / (r - core_array(1, 1)));
=======
        double r = a[0] / sigma_array[2];        //< r in units of σ
        double tolerance = eps * index_array[2] * (1 + r / (r - core_array[2]));
>>>>>>> c683f8db

        BOOST_CHECK_CLOSE_FRACTION(fval, a[1], tolerance);
        BOOST_CHECK_CLOSE_FRACTION(en_pot, a[2], tolerance);
        BOOST_CHECK_CLOSE_FRACTION(hvir, a[3], tolerance);
    };
}

#ifdef WITH_CUDA

template <typename float_type>
struct power_law_with_core
{
    enum { dimension = 2 };

    typedef mdsim::box<dimension> box_type;
    typedef mdsim::gpu::particle<dimension, float_type> particle_type;
    typedef mdsim::gpu::potentials::power_law_with_core<float_type> potential_type;
    typedef mdsim::host::potentials::power_law_with_core<double> host_potential_type;
    typedef mdsim::gpu::forces::pair_trunc<dimension, float_type, potential_type> force_type;
    typedef test::unit::mdsim::potentials::gpu::neighbour_chain<dimension, float_type> neighbour_type;

    typedef typename particle_type::vector_type vector_type;

<<<<<<< HEAD
    shared_ptr<box_type> box;
    shared_ptr<potential_type> potential;
    shared_ptr<force_type> force;
    shared_ptr<neighbour_type> neighbour;
    shared_ptr<particle_type> particle;
    shared_ptr<host_potential_type> host_potential;
    vector<unsigned int> npart_list;
=======
    boost::shared_ptr<box_type> box;
    boost::shared_ptr<potential_type> potential;
    boost::shared_ptr<force_type> force;
    boost::shared_ptr<neighbour_type> neighbour;
    boost::shared_ptr<particle_type> particle;
    boost::shared_ptr<host_potential_type> host_potential;
>>>>>>> c683f8db

    power_law_with_core();
    void test();
};

template <typename float_type>
void power_law_with_core<float_type>::test()
{
    // place particles along the x-axis within one half of the box,
    // put every second particle at the origin
    unsigned int npart = particle->nparticle();
    vector_type dx(0);
    dx[0] = box->edges()[0][0] / npart / 2;

    cuda::host::vector<float4> r_list(particle->position().size());
    for (unsigned int k = 0; k < r_list.size(); ++k) {
        vector_type r = (k % 2) ? k * dx : vector_type(0);
        unsigned int type = (k < npart_list[0]) ? 0U : 1U;  // set particle type for a binary mixture
        r_list[k] <<= tie(r, type);
    }
    cuda::copy(r_list, particle->position());

    particle->aux_enable();              // enable computation of auxiliary quantities
    particle->prepare();
    force->compute();

    // read forces and other stuff from device
    cuda::host::vector<typename particle_type::gpu_vector_type> f_list(particle->force().size());
    cuda::copy(particle->force(), f_list);

    cuda::host::vector<float> en_pot(particle->en_pot().size());
    cuda::copy(particle->en_pot(), en_pot);

    cuda::host::vector<float> hypervirial(particle->hypervirial().size());
    cuda::copy(particle->hypervirial(), hypervirial);

    for (unsigned int i = 0; i < npart; i += 100) {
        vector_type r1, r2;
        unsigned int type1, type2;
        tie(r1, type1) <<= r_list[i];
        tie(r2, type2) <<= r_list[(i + 1) % npart];
        vector_type r = r1 - r2;
        vector_type f = f_list[i];

        // reference values from host module
        float_type fval, en_pot_, hvir;
        tie(fval, en_pot_, hvir) = (*host_potential)(inner_prod(r, r), type1, type2);
        // the GPU force module stores only a fraction of these values
        en_pot_ /= 2;
        hvir /= 2 * dimension * dimension;

        // estimated upper bound on floating-point error for (r - r_core)^n
        float_type const eps = numeric_limits<float_type>::epsilon();
        unsigned int index = host_potential->index()(type1, type2);
        float_type r_core = host_potential->r_core_sigma()(type1, type2) * host_potential->sigma()(type1, type2);
        float_type r_norm = norm_2(r);
        float_type tolerance = eps * index * (1 + r_norm / (r_norm - r_core));

        // check both absolute and relative error
        BOOST_CHECK_SMALL(norm_inf(fval * r - f), max(norm_inf(fval * r), float_type(1)) * tolerance);

        // the prefactor is not justified, it is needed for absolute differences on the order 1e-14
        BOOST_CHECK_CLOSE_FRACTION(en_pot_, en_pot[i], 3 * tolerance);
        BOOST_CHECK_CLOSE_FRACTION(hvir, hypervirial[i], tolerance);
    }
}

template <typename float_type>
power_law_with_core<float_type>::power_law_with_core()
{
    BOOST_TEST_MESSAGE("initialise simulation modules");

    // set module parameters
    npart_list = list_of(100)(2); // particle distance should be large than hard core
    float box_length = 100;
    float cutoff = box_length / 2;

    typedef typename potential_type::matrix_type matrix_type;
    typedef typename potential_type::uint_matrix_type uint_matrix_type;
    matrix_type cutoff_array(2, 2);
    cutoff_array <<=
        cutoff, cutoff
      , cutoff, cutoff;
    matrix_type core_array(2, 2);
    core_array <<=
        0.375, 0.5
      , 0.5, 0.75;
    matrix_type epsilon_array(2, 2);
    epsilon_array <<=
        1., .5
      , .5, .25;
    matrix_type sigma_array(2, 2);
    sigma_array <<=
        1., 2.
      , 2., 4.;
    uint_matrix_type index_array(2, 2);
    index_array <<=
        6, 12
      , 12, 7;

    // create modules
<<<<<<< HEAD
    particle = make_shared<particle_type>(accumulate(npart_list.begin(), npart_list.end(), 0));
    box = make_shared<box_type>(typename box_type::vector_type(box_length));
    potential = make_shared<potential_type>(
        particle->nspecies(), particle->nspecies(), cutoff_array, core_array, epsilon_array, sigma_array, index_array
    );
    host_potential = make_shared<host_potential_type>(
        particle->nspecies(), particle->nspecies(), cutoff_array, core_array, epsilon_array, sigma_array, index_array
    );
    neighbour = make_shared<neighbour_type>(particle);
    force = make_shared<force_type>(potential, particle, particle, box, neighbour);
=======
    particle = boost::make_shared<particle_type>(npart_list);
    box = boost::make_shared<box_type>(particle->nbox, fixed_vector<double, dimension>(box_length));
    potential = boost::make_shared<potential_type>(
        particle->ntype, cutoff_array, core_array, epsilon_array, sigma_array, index_array
    );
    host_potential = boost::make_shared<host_potential_type>(
        particle->ntype, cutoff_array, core_array, epsilon_array, sigma_array,index_array
    );
    neighbour = boost::make_shared<neighbour_type>(particle);
    force = boost::make_shared<force_type>(potential, particle, box, neighbour);
>>>>>>> c683f8db
}

BOOST_FIXTURE_TEST_CASE( power_law_with_core_gpu, device ) {
    power_law_with_core<float>().test();
}
#endif // WITH_CUDA<|MERGE_RESOLUTION|>--- conflicted
+++ resolved
@@ -141,13 +141,8 @@
         tie(fval, en_pot, hvir) = potential(rr, 0, 0);  // interaction AA
 
         // tolerance due to floating-point rounding depends on difference (r-r_core)
-<<<<<<< HEAD
-        double r = get<0>(a) / sigma_array(0, 0);        //< r in units of σ
+        double r = a[0] / sigma_array(0, 0);        //< r in units of σ
         double tolerance = eps * index_array(0, 0) * (1 + r / (r - core_array(0, 0)));
-=======
-        double r = a[0] / sigma_array[0];        //< r in units of σ
-        double tolerance = eps * index_array[0] * (1 + r / (r - core_array[0]));
->>>>>>> c683f8db
 
         BOOST_CHECK_CLOSE_FRACTION(fval, a[1], tolerance);
         BOOST_CHECK_CLOSE_FRACTION(en_pot, a[2], tolerance);
@@ -169,13 +164,8 @@
         tie(fval, en_pot, hvir) = potential(rr, 0, 1);  // interaction AB
 
         // tolerance due to floating-point rounding depends on difference (r-r_core)
-<<<<<<< HEAD
-        double r = get<0>(a) / sigma_array(0, 1);        //< r in units of σ
+        double r = a[0] / sigma_array(0, 1);        //< r in units of σ
         double tolerance = eps * index_array(0, 1) * (1 + r / (r - core_array(0, 1)));
-=======
-        double r = a[0] / sigma_array[1];        //< r in units of σ
-        double tolerance = eps * index_array[1] * (1 + r / (r - core_array[1]));
->>>>>>> c683f8db
 
         BOOST_CHECK_CLOSE_FRACTION(fval, a[1], tolerance);
         BOOST_CHECK_CLOSE_FRACTION(en_pot, a[2], tolerance);
@@ -197,13 +187,8 @@
         tie(fval, en_pot, hvir) = potential(rr, 1, 1);  // interaction BB
 
         // tolerance due to floating-point rounding depends on difference (r-r_core)
-<<<<<<< HEAD
-        double r = get<0>(a) / sigma_array(1, 1);        //< r in units of σ
+        double r = a[0] / sigma_array(1, 1);        //< r in units of σ
         double tolerance = eps * index_array(1, 1) * (1 + r / (r - core_array(1, 1)));
-=======
-        double r = a[0] / sigma_array[2];        //< r in units of σ
-        double tolerance = eps * index_array[2] * (1 + r / (r - core_array[2]));
->>>>>>> c683f8db
 
         BOOST_CHECK_CLOSE_FRACTION(fval, a[1], tolerance);
         BOOST_CHECK_CLOSE_FRACTION(en_pot, a[2], tolerance);
@@ -227,22 +212,13 @@
 
     typedef typename particle_type::vector_type vector_type;
 
-<<<<<<< HEAD
-    shared_ptr<box_type> box;
-    shared_ptr<potential_type> potential;
-    shared_ptr<force_type> force;
-    shared_ptr<neighbour_type> neighbour;
-    shared_ptr<particle_type> particle;
-    shared_ptr<host_potential_type> host_potential;
-    vector<unsigned int> npart_list;
-=======
     boost::shared_ptr<box_type> box;
     boost::shared_ptr<potential_type> potential;
     boost::shared_ptr<force_type> force;
     boost::shared_ptr<neighbour_type> neighbour;
     boost::shared_ptr<particle_type> particle;
     boost::shared_ptr<host_potential_type> host_potential;
->>>>>>> c683f8db
+    vector<unsigned int> npart_list;
 
     power_law_with_core();
     void test();
@@ -316,7 +292,8 @@
     BOOST_TEST_MESSAGE("initialise simulation modules");
 
     // set module parameters
-    npart_list = list_of(100)(2); // particle distance should be large than hard core
+    npart_list.push_back(100);
+    npart_list.push_back(2); // particle distance should be large than hard core
     float box_length = 100;
     float cutoff = box_length / 2;
 
@@ -344,29 +321,16 @@
       , 12, 7;
 
     // create modules
-<<<<<<< HEAD
-    particle = make_shared<particle_type>(accumulate(npart_list.begin(), npart_list.end(), 0));
-    box = make_shared<box_type>(typename box_type::vector_type(box_length));
-    potential = make_shared<potential_type>(
+    particle = boost::make_shared<particle_type>(accumulate(npart_list.begin(), npart_list.end(), 0));
+    box = boost::make_shared<box_type>(typename box_type::vector_type(box_length));
+    potential = boost::make_shared<potential_type>(
         particle->nspecies(), particle->nspecies(), cutoff_array, core_array, epsilon_array, sigma_array, index_array
     );
-    host_potential = make_shared<host_potential_type>(
+    host_potential = boost::make_shared<host_potential_type>(
         particle->nspecies(), particle->nspecies(), cutoff_array, core_array, epsilon_array, sigma_array, index_array
     );
-    neighbour = make_shared<neighbour_type>(particle);
-    force = make_shared<force_type>(potential, particle, particle, box, neighbour);
-=======
-    particle = boost::make_shared<particle_type>(npart_list);
-    box = boost::make_shared<box_type>(particle->nbox, fixed_vector<double, dimension>(box_length));
-    potential = boost::make_shared<potential_type>(
-        particle->ntype, cutoff_array, core_array, epsilon_array, sigma_array, index_array
-    );
-    host_potential = boost::make_shared<host_potential_type>(
-        particle->ntype, cutoff_array, core_array, epsilon_array, sigma_array,index_array
-    );
     neighbour = boost::make_shared<neighbour_type>(particle);
-    force = boost::make_shared<force_type>(potential, particle, box, neighbour);
->>>>>>> c683f8db
+    force = boost::make_shared<force_type>(potential, particle, particle, box, neighbour);
 }
 
 BOOST_FIXTURE_TEST_CASE( power_law_with_core_gpu, device ) {
