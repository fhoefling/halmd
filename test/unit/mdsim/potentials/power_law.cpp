/*
 * Copyright © 2011-2012  Felix Höfling
 *
 * This file is part of HALMD.
 *
 * HALMD is free software: you can redistribute it and/or modify
 * it under the terms of the GNU General Public License as published by
 * the Free Software Foundation, either version 3 of the License, or
 * (at your option) any later version.
 *
 * This program is distributed in the hope that it will be useful,
 * but WITHOUT ANY WARRANTY; without even the implied warranty of
 * MERCHANTABILITY or FITNESS FOR A PARTICULAR PURPOSE.  See the
 * GNU General Public License for more details.
 *
 * You should have received a copy of the GNU General Public License
 * along with this program.  If not, see <http://www.gnu.org/licenses/>.
 */

#define BOOST_TEST_MODULE power_law
#include <boost/test/unit_test.hpp>

#include <boost/assign.hpp>
#include <boost/foreach.hpp>
#include <boost/make_shared.hpp>
#include <boost/numeric/ublas/assignment.hpp> // <<=
#include <cmath> // std::pow
#include <limits>
#include <numeric> // std::accumulate

#include <halmd/mdsim/box.hpp>
#include <halmd/mdsim/host/potentials/power_law.hpp>
#ifdef WITH_CUDA
# include <halmd/mdsim/gpu/forces/pair_trunc.hpp>
# include <halmd/mdsim/gpu/particle.hpp>
# include <halmd/mdsim/gpu/potentials/power_law.hpp>
# include <halmd/utility/gpu/device.hpp>
# include <test/unit/mdsim/potentials/gpu/neighbour_chain.hpp>
#endif
#include <test/tools/ctest.hpp>

using namespace boost;
using namespace boost::assign; // list_of
using namespace halmd;
using namespace std;

/** test power law potential
 *
 *  The host module is a conventional functor which can be tested directly. For
 *  the GPU module, we use the pair_trunc force module in two dimensions to
 *  compute some values of the potential which are compared against the host
 *  module. This requires a special neighbour list module with only one defined
 *  neighbour per particle.
 */

BOOST_AUTO_TEST_CASE( power_law_host )
{
    typedef mdsim::host::potentials::power_law<double> potential_type;
    typedef potential_type::matrix_type matrix_type;
    typedef potential_type::uint_matrix_type uint_matrix_type;

    // define interaction parameters
    unsigned int ntype = 2;  // test a binary mixture
    matrix_type cutoff_array(ntype, ntype);
    cutoff_array <<=
        5., 5.
      , 5., 5.;
    matrix_type epsilon_array(ntype, ntype);
    epsilon_array <<=
        1., .5
      , .5, .25;
    matrix_type sigma_array(ntype, ntype);
    sigma_array <<=
        1., 2.
      , 2., 4.;
    uint_matrix_type index_array(ntype, ntype);
    index_array <<=
        12, 24
      , 24, 3;

    // construct module
    potential_type potential(ntype, ntype, cutoff_array, epsilon_array, sigma_array, index_array);

    // test paramters
    matrix_type epsilon = potential.epsilon();
    BOOST_CHECK(epsilon(0, 0) == epsilon_array(0, 0));
    BOOST_CHECK(epsilon(0, 1) == epsilon_array(0, 1));
    BOOST_CHECK(epsilon(1, 0) == epsilon_array(1, 0));
    BOOST_CHECK(epsilon(1, 1) == epsilon_array(1, 1));

    matrix_type sigma = potential.sigma();
    BOOST_CHECK(sigma(0, 0) == sigma_array(0, 0));
    BOOST_CHECK(sigma(0, 1) == sigma_array(0, 1));
    BOOST_CHECK(sigma(1, 0) == sigma_array(1, 0));
    BOOST_CHECK(sigma(1, 1) == sigma_array(1, 1));

    uint_matrix_type index = potential.index();
    BOOST_CHECK(index(0, 0) == index_array(0, 0));
    BOOST_CHECK(index(0, 1) == index_array(0, 1));
    BOOST_CHECK(index(1, 0) == index_array(1, 0));
    BOOST_CHECK(index(1, 1) == index_array(1, 1));

    // evaluate some points of the potential, force, and hypervirial
    typedef boost::array<double, 4> array_type;
    double const eps = numeric_limits<double>::epsilon();

    // expected results (r, fval, en_pot, hvir) for ε=1, σ=1, n=12, rc=5σ
    boost::array<array_type, 5> results_aa = {{
        {{0.2, 7.32421875e10, 2.44140625e8, 3.515625e10}}
      , {{0.5, 196608., 4095.999999995904, 589824.}}
      , {{1., 12., 0.999999995904, 144.}}
      , {{2., 0.000732421875, 0.000244136529, 0.03515625}}
      , {{10., 1.2e-13, -4.095e-9, 1.44e-10}}
    }};

    BOOST_FOREACH (array_type const& a, results_aa) {
        double rr = std::pow(a[0], 2);
        double fval, en_pot, hvir;
        tie(fval, en_pot, hvir) = potential(rr, 0, 0);  // interaction AA

<<<<<<< HEAD
        double tolerance = (1 + index_array(0, 0) / 2) * eps;
        BOOST_CHECK_CLOSE_FRACTION(fval, get<1>(a), tolerance);
        BOOST_CHECK_CLOSE_FRACTION(en_pot, get<2>(a), tolerance);
        BOOST_CHECK_CLOSE_FRACTION(hvir, get<3>(a), tolerance);
=======
        double tolerance = (1 + index_array[0] / 2) * eps;
        BOOST_CHECK_CLOSE_FRACTION(fval, a[1], tolerance);
        BOOST_CHECK_CLOSE_FRACTION(en_pot, a[2], tolerance);
        BOOST_CHECK_CLOSE_FRACTION(hvir, a[3], tolerance);
>>>>>>> c683f8db
    };

    // interaction AB: ε=.5, σ=2, n=24, rc=5σ
    boost::array<array_type, 5> results_ab = {{
        {{0.2, 3.e26, 5.e23, 2.88e26}}
      , {{0.5, 1.3510798882111488e16,  1.40737488355328e14, 8.106479329266893e16}}
      , {{1., 2.01326592e8, 8.388608e6, 4.831838208e9}}
      , {{2., 3., 0.5, 288.}}
      , {{10., 2.01326592e-18, 0., 4.831838208e-15}}
    }};


    BOOST_FOREACH (array_type const& a, results_ab) {
        double rr = std::pow(a[0], 2);
        double fval, en_pot, hvir;
        tie(fval, en_pot, hvir) = potential(rr, 0, 1);  // interaction AB

<<<<<<< HEAD
        double tolerance = (1 + index_array(0, 1) / 2) * eps;
        BOOST_CHECK_CLOSE_FRACTION(fval, get<1>(a), tolerance);
        BOOST_CHECK_CLOSE_FRACTION(en_pot, get<2>(a), tolerance);
        BOOST_CHECK_CLOSE_FRACTION(hvir, get<3>(a), tolerance);
=======
        double tolerance = (1 + index_array[1] / 2) * eps;
        BOOST_CHECK_CLOSE_FRACTION(fval, a[1], tolerance);
        BOOST_CHECK_CLOSE_FRACTION(en_pot, a[2], tolerance);
        BOOST_CHECK_CLOSE_FRACTION(hvir, a[3], tolerance);
>>>>>>> c683f8db
    };

    // interaction BB: ε=.25, σ=4, n=3, rc=5σ
    boost::array<array_type, 5> results_bb = {{
        {{0.2, 150000., 1999.998, 18000.}}
      , {{0.5, 1536., 127.998, 1152.}}
      , {{1., 48., 15.998, 144.}}
      , {{2., 1.5, 1.998, 18.}}
      , {{10., 0.00048, 0.014, 0.144}}
    }};


    BOOST_FOREACH (array_type const& a, results_bb) {
        double rr = std::pow(a[0], 2);
        double fval, en_pot, hvir;
        tie(fval, en_pot, hvir) = potential(rr, 1, 1);  // interaction BB

<<<<<<< HEAD
        double tolerance = (1 + index_array(1, 1) / 2) * eps;
        BOOST_CHECK_CLOSE_FRACTION(fval, get<1>(a), tolerance);
        BOOST_CHECK_CLOSE_FRACTION(en_pot, get<2>(a), tolerance);
        BOOST_CHECK_CLOSE_FRACTION(hvir, get<3>(a), tolerance);
=======
        double tolerance = (1 + index_array[2] / 2) * eps;
        BOOST_CHECK_CLOSE_FRACTION(fval, a[1], tolerance);
        BOOST_CHECK_CLOSE_FRACTION(en_pot, a[2], tolerance);
        BOOST_CHECK_CLOSE_FRACTION(hvir, a[3], tolerance);
>>>>>>> c683f8db
    };
}

#ifdef WITH_CUDA

template <typename float_type>
struct power_law
{
    enum { dimension = 2 };

    typedef mdsim::box<dimension> box_type;
    typedef mdsim::gpu::particle<dimension, float_type> particle_type;
    typedef mdsim::gpu::potentials::power_law<float_type> potential_type;
    typedef mdsim::host::potentials::power_law<double> host_potential_type;
    typedef mdsim::gpu::forces::pair_trunc<dimension, float_type, potential_type> force_type;
    typedef test::unit::mdsim::potentials::gpu::neighbour_chain<dimension, float_type> neighbour_type;

    typedef typename particle_type::vector_type vector_type;

<<<<<<< HEAD
    shared_ptr<box_type> box;
    shared_ptr<potential_type> potential;
    shared_ptr<force_type> force;
    shared_ptr<neighbour_type> neighbour;
    shared_ptr<particle_type> particle;
    shared_ptr<host_potential_type> host_potential;
    vector<unsigned int> npart_list;
=======
    boost::shared_ptr<box_type> box;
    boost::shared_ptr<potential_type> potential;
    boost::shared_ptr<force_type> force;
    boost::shared_ptr<neighbour_type> neighbour;
    boost::shared_ptr<particle_type> particle;
    boost::shared_ptr<host_potential_type> host_potential;
>>>>>>> c683f8db

    power_law();
    void test();
};

template <typename float_type>
void power_law<float_type>::test()
{
    // place particles along the x-axis within one half of the box,
    // put every second particle at the origin
    unsigned int npart = particle->nparticle();
    vector_type dx(0);
    dx[0] = box->edges()[0][0] / npart / 2;

    cuda::host::vector<float4> r_list(particle->position().size());
    for (unsigned int k = 0; k < r_list.size(); ++k) {
        vector_type r = (k % 2) ? k * dx : vector_type(0);
        unsigned int type = (k < npart_list[0]) ? 0U : 1U;  // set particle type for a binary mixture
        r_list[k] <<= tie(r, type);
    }
    cuda::copy(r_list, particle->position());

    particle->aux_enable();              // enable computation of auxiliary quantities
    particle->prepare();
    force->compute();

    // read forces and other stuff from device
    cuda::host::vector<typename particle_type::gpu_vector_type> f_list(particle->force().size());
    cuda::copy(particle->force(), f_list);

    cuda::host::vector<float> en_pot(particle->en_pot().size());
    cuda::copy(particle->en_pot(), en_pot);

    cuda::host::vector<float> hypervirial(particle->hypervirial().size());
    cuda::copy(particle->hypervirial(), hypervirial);

    for (unsigned int i = 0; i < npart; ++i) {
        vector_type r1, r2;
        unsigned int type1, type2;
        tie(r1, type1) <<= r_list[i];
        tie(r2, type2) <<= r_list[(i + 1) % npart];
        vector_type r = r1 - r2;
        vector_type f = f_list[i];

        // reference values from host module
        float_type fval, en_pot_, hvir;
        tie(fval, en_pot_, hvir) = (*host_potential)(inner_prod(r, r), type1, type2);
        // the GPU force module stores only a fraction of these values
        en_pot_ /= 2;
        hvir /= 2 * dimension * dimension;

        // estimated upper bound on floating-point error for power function
        float_type const eps = numeric_limits<float_type>::epsilon();
        unsigned int index = host_potential->index()(type1, type2);
        float_type tolerance = index * eps;

        // check both absolute and relative error
        BOOST_CHECK_SMALL(norm_inf(fval * r - f), max(norm_inf(fval * r), float_type(1)) * tolerance);

        // the prefactor is not justified, it is needed for absolute differences on the order 1e-18
        BOOST_CHECK_CLOSE_FRACTION(en_pot_, en_pot[i], 5 * tolerance);
        BOOST_CHECK_CLOSE_FRACTION(hvir, hypervirial[i], tolerance);
    }
}

template <typename float_type>
power_law<float_type>::power_law()
{
    BOOST_TEST_MESSAGE("initialise simulation modules");

    // set module parameters
    npart_list = list_of(1000)(2);
    float box_length = 100;
    float cutoff = box_length / 2;

    typedef typename potential_type::matrix_type matrix_type;
    typedef typename potential_type::uint_matrix_type uint_matrix_type;
    matrix_type cutoff_array(2, 2);
    cutoff_array <<=
        cutoff, cutoff
      , cutoff, cutoff;
    matrix_type epsilon_array(2, 2);
    epsilon_array <<=
        1., .5
      , .5, .25;
    matrix_type sigma_array(2, 2);
    sigma_array <<=
        1., 2.
      , 2., 4.;
    uint_matrix_type index_array(2, 2);
    index_array <<=
        6, 12
      , 12, 24;

    // create modules
<<<<<<< HEAD
    particle = make_shared<particle_type>(accumulate(npart_list.begin(), npart_list.end(), 0));
    box = make_shared<box_type>(typename box_type::vector_type(box_length));
    potential = make_shared<potential_type>(
        particle->nspecies(), particle->nspecies(), cutoff_array
      , epsilon_array, sigma_array, index_array
    );
    host_potential = make_shared<host_potential_type>(
        particle->nspecies(), particle->nspecies(), cutoff_array
      , epsilon_array, sigma_array, index_array
    );
    neighbour = make_shared<neighbour_type>(particle);
    force = make_shared<force_type>(potential, particle, particle, box, neighbour);
=======
    particle = boost::make_shared<particle_type>(npart_list);
    box = boost::make_shared<box_type>(particle->nbox, fixed_vector<double, dimension>(box_length));
    potential = boost::make_shared<potential_type>(
        particle->ntype, cutoff_array
      , epsilon_array, sigma_array, index_array
    );
    host_potential = boost::make_shared<host_potential_type>(
        particle->ntype, cutoff_array
      , epsilon_array, sigma_array, index_array
    );
    neighbour = boost::make_shared<neighbour_type>(particle);
    force = boost::make_shared<force_type>(potential, particle, box, neighbour);
>>>>>>> c683f8db
}

BOOST_FIXTURE_TEST_CASE( power_law_gpu, device ) {
    power_law<float>().test();
}
#endif // WITH_CUDA<|MERGE_RESOLUTION|>--- conflicted
+++ resolved
@@ -118,17 +118,10 @@
         double fval, en_pot, hvir;
         tie(fval, en_pot, hvir) = potential(rr, 0, 0);  // interaction AA
 
-<<<<<<< HEAD
         double tolerance = (1 + index_array(0, 0) / 2) * eps;
-        BOOST_CHECK_CLOSE_FRACTION(fval, get<1>(a), tolerance);
-        BOOST_CHECK_CLOSE_FRACTION(en_pot, get<2>(a), tolerance);
-        BOOST_CHECK_CLOSE_FRACTION(hvir, get<3>(a), tolerance);
-=======
-        double tolerance = (1 + index_array[0] / 2) * eps;
         BOOST_CHECK_CLOSE_FRACTION(fval, a[1], tolerance);
         BOOST_CHECK_CLOSE_FRACTION(en_pot, a[2], tolerance);
         BOOST_CHECK_CLOSE_FRACTION(hvir, a[3], tolerance);
->>>>>>> c683f8db
     };
 
     // interaction AB: ε=.5, σ=2, n=24, rc=5σ
@@ -146,17 +139,10 @@
         double fval, en_pot, hvir;
         tie(fval, en_pot, hvir) = potential(rr, 0, 1);  // interaction AB
 
-<<<<<<< HEAD
         double tolerance = (1 + index_array(0, 1) / 2) * eps;
-        BOOST_CHECK_CLOSE_FRACTION(fval, get<1>(a), tolerance);
-        BOOST_CHECK_CLOSE_FRACTION(en_pot, get<2>(a), tolerance);
-        BOOST_CHECK_CLOSE_FRACTION(hvir, get<3>(a), tolerance);
-=======
-        double tolerance = (1 + index_array[1] / 2) * eps;
         BOOST_CHECK_CLOSE_FRACTION(fval, a[1], tolerance);
         BOOST_CHECK_CLOSE_FRACTION(en_pot, a[2], tolerance);
         BOOST_CHECK_CLOSE_FRACTION(hvir, a[3], tolerance);
->>>>>>> c683f8db
     };
 
     // interaction BB: ε=.25, σ=4, n=3, rc=5σ
@@ -174,17 +160,10 @@
         double fval, en_pot, hvir;
         tie(fval, en_pot, hvir) = potential(rr, 1, 1);  // interaction BB
 
-<<<<<<< HEAD
         double tolerance = (1 + index_array(1, 1) / 2) * eps;
-        BOOST_CHECK_CLOSE_FRACTION(fval, get<1>(a), tolerance);
-        BOOST_CHECK_CLOSE_FRACTION(en_pot, get<2>(a), tolerance);
-        BOOST_CHECK_CLOSE_FRACTION(hvir, get<3>(a), tolerance);
-=======
-        double tolerance = (1 + index_array[2] / 2) * eps;
         BOOST_CHECK_CLOSE_FRACTION(fval, a[1], tolerance);
         BOOST_CHECK_CLOSE_FRACTION(en_pot, a[2], tolerance);
         BOOST_CHECK_CLOSE_FRACTION(hvir, a[3], tolerance);
->>>>>>> c683f8db
     };
 }
 
@@ -204,22 +183,13 @@
 
     typedef typename particle_type::vector_type vector_type;
 
-<<<<<<< HEAD
-    shared_ptr<box_type> box;
-    shared_ptr<potential_type> potential;
-    shared_ptr<force_type> force;
-    shared_ptr<neighbour_type> neighbour;
-    shared_ptr<particle_type> particle;
-    shared_ptr<host_potential_type> host_potential;
-    vector<unsigned int> npart_list;
-=======
     boost::shared_ptr<box_type> box;
     boost::shared_ptr<potential_type> potential;
     boost::shared_ptr<force_type> force;
     boost::shared_ptr<neighbour_type> neighbour;
     boost::shared_ptr<particle_type> particle;
     boost::shared_ptr<host_potential_type> host_potential;
->>>>>>> c683f8db
+    vector<unsigned int> npart_list;
 
     power_law();
     void test();
@@ -291,7 +261,8 @@
     BOOST_TEST_MESSAGE("initialise simulation modules");
 
     // set module parameters
-    npart_list = list_of(1000)(2);
+    npart_list.push_back(1000);
+    npart_list.push_back(2);
     float box_length = 100;
     float cutoff = box_length / 2;
 
@@ -315,33 +286,18 @@
       , 12, 24;
 
     // create modules
-<<<<<<< HEAD
-    particle = make_shared<particle_type>(accumulate(npart_list.begin(), npart_list.end(), 0));
-    box = make_shared<box_type>(typename box_type::vector_type(box_length));
-    potential = make_shared<potential_type>(
+    particle = boost::make_shared<particle_type>(accumulate(npart_list.begin(), npart_list.end(), 0));
+    box = boost::make_shared<box_type>(typename box_type::vector_type(box_length));
+    potential = boost::make_shared<potential_type>(
         particle->nspecies(), particle->nspecies(), cutoff_array
       , epsilon_array, sigma_array, index_array
     );
-    host_potential = make_shared<host_potential_type>(
+    host_potential = boost::make_shared<host_potential_type>(
         particle->nspecies(), particle->nspecies(), cutoff_array
       , epsilon_array, sigma_array, index_array
     );
-    neighbour = make_shared<neighbour_type>(particle);
-    force = make_shared<force_type>(potential, particle, particle, box, neighbour);
-=======
-    particle = boost::make_shared<particle_type>(npart_list);
-    box = boost::make_shared<box_type>(particle->nbox, fixed_vector<double, dimension>(box_length));
-    potential = boost::make_shared<potential_type>(
-        particle->ntype, cutoff_array
-      , epsilon_array, sigma_array, index_array
-    );
-    host_potential = boost::make_shared<host_potential_type>(
-        particle->ntype, cutoff_array
-      , epsilon_array, sigma_array, index_array
-    );
     neighbour = boost::make_shared<neighbour_type>(particle);
-    force = boost::make_shared<force_type>(potential, particle, box, neighbour);
->>>>>>> c683f8db
+    force = boost::make_shared<force_type>(potential, particle, particle, box, neighbour);
 }
 
 BOOST_FIXTURE_TEST_CASE( power_law_gpu, device ) {
