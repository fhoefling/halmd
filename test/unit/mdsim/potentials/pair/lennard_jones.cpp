--- conflicted
+++ resolved
@@ -72,10 +72,10 @@
 template<typename T>
 struct results;
 
-template<>
-struct results<mdsim::host::potentials::pair::truncations::sharp<mdsim::host::potentials::pair::lennard_jones<double>>>
-{
-    typedef boost::array<double, 3> array_type;
+template<typename float_type>
+struct results<mdsim::host::potentials::pair::truncations::sharp<mdsim::host::potentials::pair::lennard_jones<float_type>>>
+{
+    typedef boost::array<float_type, 3> array_type;
 
     static constexpr boost::array<array_type, 5> aa() {
         return {{
@@ -106,10 +106,10 @@
     }
 };
 
-template<>
-struct results<mdsim::host::potentials::pair::truncations::shifted<mdsim::host::potentials::pair::lennard_jones<double>>>
-{
-    typedef boost::array<double, 3> array_type;
+template<typename float_type>
+struct results<mdsim::host::potentials::pair::truncations::shifted<mdsim::host::potentials::pair::lennard_jones<float_type>>>
+{
+    typedef boost::array<float_type, 3> array_type;
 
     static constexpr boost::array<array_type, 5> aa() {
         return {{
@@ -140,10 +140,10 @@
     }
 };
 
-template<>
-struct results<mdsim::host::potentials::pair::truncations::force_shifted<mdsim::host::potentials::pair::lennard_jones<double>>>
-{
-    typedef boost::array<double, 3> array_type;
+template<typename float_type>
+struct results<mdsim::host::potentials::pair::truncations::force_shifted<mdsim::host::potentials::pair::lennard_jones<float_type>>>
+{
+    typedef boost::array<float_type, 3> array_type;
 
     static constexpr boost::array<array_type, 5> aa() {
         return {{
@@ -174,10 +174,10 @@
     }
 };
 
-template<>
-struct results<mdsim::host::potentials::pair::truncations::smooth_r4<mdsim::host::potentials::pair::lennard_jones<double>>>
-{
-    typedef boost::array<double, 3> array_type;
+template<typename float_type>
+struct results<mdsim::host::potentials::pair::truncations::smooth_r4<mdsim::host::potentials::pair::lennard_jones<float_type>>>
+{
+    typedef boost::array<float_type, 3> array_type;
 
     static constexpr boost::array<array_type, 5> aa() {
         return {{
@@ -268,18 +268,14 @@
 
 BOOST_AUTO_TEST_CASE( lennard_jones_host )
 {
-<<<<<<< HEAD
-    typedef mdsim::host::potentials::pair::lennard_jones<double> base_potential_type;
-    typedef mdsim::host::potentials::pair::truncations::TRUNCATION_TYPE<base_potential_type> potential_type;
-=======
 #ifndef USE_HOST_SINGLE_PRECISION
     typedef double float_type;
 #else
     typedef float float_type;
 #endif
 
-    typedef mdsim::host::potentials::pair::lennard_jones<float_type> potential_type;
->>>>>>> f248dc9b
+    typedef mdsim::host::potentials::pair::lennard_jones<float_type> base_potential_type;
+    typedef mdsim::host::potentials::pair::truncations::TRUNCATION_TYPE<base_potential_type> potential_type;
     typedef potential_type::matrix_type matrix_type;
 
     // define interaction parameters
@@ -360,19 +356,14 @@
 
     typedef mdsim::box<dimension> box_type;
     typedef mdsim::gpu::particle<dimension, float_type> particle_type;
-<<<<<<< HEAD
     typedef mdsim::gpu::potentials::pair::lennard_jones<float_type> base_potential_type;
     typedef mdsim::gpu::potentials::pair::truncations::TRUNCATION_TYPE<base_potential_type> potential_type;
+#ifndef USE_HOST_SINGLE_PRECISION
     typedef mdsim::host::potentials::pair::lennard_jones<double> base_host_potential_type;
+#else
+    typedef mdsim::host::potentials::pair::lennard_jones<float> base_host_potential_type;
+#endif
     typedef mdsim::host::potentials::pair::truncations::TRUNCATION_TYPE<base_host_potential_type> host_potential_type;
-=======
-    typedef mdsim::gpu::potentials::pair::lennard_jones<float_type> potential_type;
-#ifndef USE_HOST_SINGLE_PRECISION
-    typedef mdsim::host::potentials::pair::lennard_jones<double> host_potential_type;
-#else
-    typedef mdsim::host::potentials::pair::lennard_jones<float> host_potential_type;
-#endif
->>>>>>> f248dc9b
     typedef mdsim::gpu::forces::pair_trunc<dimension, float_type, potential_type> force_type;
     typedef neighbour_chain<dimension, float_type> neighbour_type;
 
