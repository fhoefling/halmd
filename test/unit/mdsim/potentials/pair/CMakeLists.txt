if(${HALMD_WITH_pair_lennard_jones})
  add_executable(test_unit_mdsim_potentials_pair_lennard_jones
    lennard_jones.cpp
  )
  if(HALMD_WITH_GPU)
    target_link_libraries(test_unit_mdsim_potentials_pair_lennard_jones
      halmd_mdsim_gpu_potentials_pair_lennard_jones
      halmd_mdsim_gpu
      halmd_algorithm_gpu
      halmd_utility_gpu
    )
  endif()
  target_link_libraries(test_unit_mdsim_potentials_pair_lennard_jones
    halmd_mdsim_host_potentials_pair_lennard_jones
    halmd_mdsim
    ${HALMD_TEST_LIBRARIES}
  )
  add_test(unit/mdsim/potentials/pair/lennard_jones/host
    test_unit_mdsim_potentials_pair_lennard_jones --run_test=lennard_jones_host --log_level=test_suite
  )
  if(HALMD_WITH_GPU)
    halmd_add_gpu_test(unit/mdsim/potentials/pair/lennard_jones/gpu
      test_unit_mdsim_potentials_pair_lennard_jones --run_test=lennard_jones_gpu --log_level=test_suite
    )
  endif()

  add_executable(test_unit_mdsim_potentials_pair_lennard_jones_linear
    lennard_jones_linear.cpp
  )
  if(HALMD_WITH_GPU)
    target_link_libraries(test_unit_mdsim_potentials_pair_lennard_jones_linear
      halmd_mdsim_gpu_potentials_pair_lennard_jones
      halmd_mdsim_gpu
      halmd_algorithm_gpu
      halmd_utility_gpu
    )
  endif()
  target_link_libraries(test_unit_mdsim_potentials_pair_lennard_jones_linear
    halmd_mdsim_host_potentials_pair_lennard_jones
    halmd_mdsim
    ${HALMD_TEST_LIBRARIES}
  )
  add_test(unit/mdsim/potentials/pair/lennard_jones_linear/host
    test_unit_mdsim_potentials_pair_lennard_jones_linear --run_test=lennard_jones_linear_host --log_level=test_suite
  )
  if(HALMD_WITH_GPU)
    halmd_add_gpu_test(unit/mdsim/potentials/pair/lennard_jones_linear/gpu
      test_unit_mdsim_potentials_pair_lennard_jones_linear --run_test=lennard_jones_linear_gpu --log_level=test_suite
    )
  endif()
endif()

if(${HALMD_WITH_pair_modified_lennard_jones})
  add_executable(test_unit_mdsim_potentials_pair_modified_lennard_jones
    modified_lennard_jones.cpp
  )
  if(HALMD_WITH_GPU)
    target_link_libraries(test_unit_mdsim_potentials_pair_modified_lennard_jones
      halmd_mdsim_gpu_potentials_pair_modified_lennard_jones
      halmd_mdsim_gpu
      halmd_algorithm_gpu
      halmd_utility_gpu
    )
  endif()
  target_link_libraries(test_unit_mdsim_potentials_pair_modified_lennard_jones
    halmd_mdsim_host_potentials_pair_modified_lennard_jones
    halmd_mdsim
    ${HALMD_TEST_LIBRARIES}
  )
  add_test(unit/mdsim/potentials/pair/modified_lennard_jones/host
    test_unit_mdsim_potentials_pair_modified_lennard_jones --run_test=modified_lennard_jones_host --log_level=test_suite
  )
  if(HALMD_WITH_GPU)
    halmd_add_gpu_test(unit/mdsim/potentials/pair/modified_lennard_jones/gpu
      test_unit_mdsim_potentials_pair_modified_lennard_jones --run_test=modified_lennard_jones_gpu --log_level=test_suite
    )
  endif()
endif()

if(${HALMD_WITH_pair_power_law})
  add_executable(test_unit_mdsim_potentials_pair_power_law
    power_law.cpp
  )
  if(HALMD_WITH_GPU)
    target_link_libraries(test_unit_mdsim_potentials_pair_power_law
      halmd_mdsim_gpu_potentials_pair_power_law
      halmd_mdsim_gpu
      halmd_algorithm_gpu
      halmd_utility_gpu
    )
  endif()
  target_link_libraries(test_unit_mdsim_potentials_pair_power_law
    halmd_mdsim_host_potentials_pair_power_law
    halmd_mdsim
    ${HALMD_TEST_LIBRARIES}
  )
  add_test(unit/mdsim/potentials/pair/power_law/host
    test_unit_mdsim_potentials_pair_power_law --run_test=power_law_host --log_level=test_suite
  )
  if(HALMD_WITH_GPU)
    halmd_add_gpu_test(unit/mdsim/potentials/pair/power_law/gpu
      test_unit_mdsim_potentials_pair_power_law --run_test=power_law_gpu --log_level=test_suite
    )
  endif()

  add_executable(test_unit_mdsim_potentials_pair_power_law_hard_core
          power_law_hard_core.cpp
          )
  if(HALMD_WITH_GPU)
    target_link_libraries(test_unit_mdsim_potentials_pair_power_law_hard_core
            halmd_mdsim_gpu_potentials_pair_power_law
            halmd_mdsim_gpu
            halmd_algorithm_gpu
            halmd_utility_gpu
            )
  endif()
  target_link_libraries(test_unit_mdsim_potentials_pair_power_law_hard_core
          halmd_mdsim_host_potentials_pair_power_law
          halmd_mdsim
          ${HALMD_TEST_LIBRARIES}
          )
  add_test(unit/mdsim/potentials/pair/power_law_hard_core/host
          test_unit_mdsim_potentials_pair_power_law_hard_core --run_test=power_law_hard_core_host --log_level=test_suite
          )
  if(HALMD_WITH_GPU)
<<<<<<< HEAD
    add_test(unit/mdsim/potentials/pair/power_law_hard_core/gpu
            test_unit_mdsim_potentials_pair_power_law_hard_core --run_test=power_law_hard_core_gpu --log_level=test_suite
            )
=======
    halmd_add_gpu_test(unit/mdsim/potentials/pair/power_law_with_core/gpu
      test_unit_mdsim_potentials_pair_power_law_with_core --run_test=power_law_with_core_gpu --log_level=test_suite
    )
>>>>>>> dccdd0f5
  endif()
endif()<|MERGE_RESOLUTION|>--- conflicted
+++ resolved
@@ -123,14 +123,8 @@
           test_unit_mdsim_potentials_pair_power_law_hard_core --run_test=power_law_hard_core_host --log_level=test_suite
           )
   if(HALMD_WITH_GPU)
-<<<<<<< HEAD
-    add_test(unit/mdsim/potentials/pair/power_law_hard_core/gpu
-            test_unit_mdsim_potentials_pair_power_law_hard_core --run_test=power_law_hard_core_gpu --log_level=test_suite
-            )
-=======
-    halmd_add_gpu_test(unit/mdsim/potentials/pair/power_law_with_core/gpu
-      test_unit_mdsim_potentials_pair_power_law_with_core --run_test=power_law_with_core_gpu --log_level=test_suite
+    halmd_add_gpu_test(unit/mdsim/potentials/pair/power_law_hard_core/gpu
+      test_unit_mdsim_potentials_pair_power_law_hard_core --run_test=power_law_hard_core_gpu --log_level=test_suite
     )
->>>>>>> dccdd0f5
   endif()
 endif()