/*
 * Copyright © 2010-2011  Felix Höfling and Peter Colberg
 *
 * This file is part of HALMD.
 *
 * HALMD is free software: you can redistribute it and/or modify
 * it under the terms of the GNU General Public License as published by
 * the Free Software Foundation, either version 3 of the License, or
 * (at your option) any later version.
 *
 * This program is distributed in the hope that it will be useful,
 * but WITHOUT ANY WARRANTY; without even the implied warranty of
 * MERCHANTABILITY or FITNESS FOR A PARTICULAR PURPOSE.  See the
 * GNU General Public License for more details.
 *
 * You should have received a copy of the GNU General Public License
 * along with this program.  If not, see <http://www.gnu.org/licenses/>.
 */

#define BOOST_TEST_MODULE verlet_nvt_andersen
#include <boost/test/unit_test.hpp>

#include <boost/assign.hpp>
#include <boost/bind.hpp>
#include <boost/make_shared.hpp>
#include <cmath>
#include <numeric>

#include <halmd/mdsim/box.hpp>
#include <halmd/mdsim/clock.hpp>
#include <halmd/mdsim/core.hpp>
#include <halmd/mdsim/host/integrators/verlet_nvt_andersen.hpp>
#include <halmd/mdsim/host/particle_group.hpp>
#include <halmd/mdsim/host/positions/lattice.hpp>
#include <halmd/mdsim/host/velocities/boltzmann.hpp>
#include <halmd/numeric/accumulator.hpp>
#include <halmd/observables/host/thermodynamics.hpp>
#include <halmd/random/host/random.hpp>
#ifdef WITH_CUDA
# include <halmd/mdsim/gpu/integrators/verlet_nvt_andersen.hpp>
# include <halmd/mdsim/gpu/particle_group.hpp>
# include <halmd/mdsim/gpu/positions/lattice.hpp>
# include <halmd/mdsim/gpu/velocities/boltzmann.hpp>
# include <halmd/observables/gpu/thermodynamics.hpp>
# include <halmd/random/gpu/random.hpp>
# include <halmd/utility/gpu/device.hpp>
#endif
#include <test/tools/ctest.hpp>

using namespace boost;
using namespace boost::assign; // list_of
using namespace halmd;
using namespace std;

/**
 * test NVT Verlet integrator with stochastic Andersen thermostat
 */
template <typename modules_type>
struct verlet_nvt_andersen
{
    typedef typename modules_type::box_type box_type;
    typedef typename modules_type::integrator_type integrator_type;
    typedef typename modules_type::particle_group_type particle_group_type;
    typedef typename particle_group_type::particle_type particle_type;
    typedef typename modules_type::position_type position_type;
    typedef typename modules_type::random_type random_type;
    typedef typename modules_type::thermodynamics_type thermodynamics_type;
    typedef typename modules_type::velocity_type velocity_type;
    static bool const gpu = modules_type::gpu;

    typedef typename particle_type::vector_type vector_type;
    typedef typename vector_type::value_type float_type;
    static unsigned int const dimension = vector_type::static_size;
    typedef mdsim::clock clock_type;
    typedef typename clock_type::time_type time_type;
    typedef typename clock_type::step_type step_type;
    typedef mdsim::core core_type;

    time_type timestep;
    float density;
    float temp;
    double coll_rate;
    unsigned int npart;
    fixed_vector<double, dimension> box_ratios;
    fixed_vector<double, dimension> slab;

<<<<<<< HEAD
    shared_ptr<box_type> box;
    shared_ptr<clock_type> clock;
    shared_ptr<core_type> core;
    shared_ptr<integrator_type> integrator;
    shared_ptr<particle_type> particle;
    shared_ptr<position_type> position;
    shared_ptr<random_type> random;
    shared_ptr<thermodynamics_type> thermodynamics;
    shared_ptr<velocity_type> velocity;
=======
    boost::shared_ptr<box_type> box;
    boost::shared_ptr<clock_type> clock;
    boost::shared_ptr<core_type> core;
    boost::shared_ptr<force_type> force;
    boost::shared_ptr<integrator_type> integrator;
    boost::shared_ptr<particle_type> particle;
    boost::shared_ptr<position_type> position;
    boost::shared_ptr<random_type> random;
    boost::shared_ptr<thermodynamics_type> thermodynamics;
    boost::shared_ptr<velocity_type> velocity;
>>>>>>> c683f8db

    void test();
    verlet_nvt_andersen();
    void connect();
};

template <typename modules_type>
void verlet_nvt_andersen<modules_type>::test()
{
    // run for Δt*=500
    step_type steps = static_cast<step_type>(ceil(500 / timestep));
    // ensure that sampling period is sufficiently large such that
    // the samples can be considered independent
    step_type period = static_cast<step_type>(round(3. / (coll_rate * timestep)));
    accumulator<double> temp_;
    boost::array<accumulator<double>, dimension> v_cm;   //< accumulate velocity component-wise

    core->setup();
    BOOST_TEST_MESSAGE("run NVT integrator over " << steps << " steps");
    for (step_type i = 0; i < steps; ++i) {
        core->mdstep();
        if(i % period == 0) {
            temp_(thermodynamics->temp());
            fixed_vector<double, dimension> v(thermodynamics->v_cm());
            for (unsigned int i = 0; i < dimension; ++i) {
                v_cm[i](v[i]);
            }
        }
    }

    //
    // test velocity distribution of final state
    //
    // centre-of-mass velocity ⇒ mean of velocity distribution
    // each particle is an independent "measurement"
    // limit is 3σ, σ = √(<v_x²> / (N - 1)) where <v_x²> = k T
    double vcm_limit = 3 * sqrt(temp / (npart - 1));
    BOOST_TEST_MESSAGE("Absolute limit on instantaneous centre-of-mass velocity: " << vcm_limit);
    BOOST_CHECK_SMALL(norm_inf(thermodynamics->v_cm()), vcm_limit);  //< norm_inf tests the max. value

    // temperature ⇒ variance of velocity distribution
    // we have only one measurement of the variance
    // limit is 3σ, σ = √<ΔT²> where <ΔT²> / T² = 2 / (dimension × N)
    double rel_temp_limit = 3 * sqrt(2. / (dimension * npart)) / temp;
    BOOST_TEST_MESSAGE("Relative limit on instantaneous temperature: " << rel_temp_limit);
    BOOST_CHECK_CLOSE_FRACTION(thermodynamics->temp(), temp, rel_temp_limit);

    //
    // test velocity distribution averaged over the whole simulation run
    //
    // centre-of-mass velocity ⇒ mean of velocity distribution
    // #measurements = #particles × #samples
    // limit is 3σ, σ = √(<v_x²> / (N × C - 1)) where <v_x²> = k T
    vcm_limit = 3 * sqrt(temp / (npart * count(v_cm[0]) - 1));
    BOOST_TEST_MESSAGE("Absolute limit on centre-of-mass velocity: " << vcm_limit);
    for (unsigned int i = 0; i < dimension; ++i) {
        BOOST_CHECK_SMALL(mean(v_cm[i]), 3 * vcm_limit);
        BOOST_CHECK_SMALL(error_of_mean(v_cm[i]), vcm_limit);
    }

    // mean temperature ⇒ variance of velocity distribution
    // each sample should constitute an independent measurement
    // limit is 3σ, σ = √(<ΔT²> / (C - 1)) where <ΔT²> / T² = 2 / (dimension × N)
    rel_temp_limit = 3 * sqrt(2. / (dimension * npart * (count(temp_) - 1))) / temp;
    BOOST_TEST_MESSAGE("Relative limit on temperature: " << rel_temp_limit);
    BOOST_CHECK_CLOSE_FRACTION(mean(temp_), temp, rel_temp_limit);

    // specific heat per particle ⇒ temperature fluctuations
    // c_V = k × (dimension × N / 2)² <ΔT²> / T² / N = k × dimension / 2
    // where we have used <ΔT²> / T² = 2 / (dimension × N)
    // limit is 3σ, with the approximation
    // σ² = Var[ΔE² / (k T²)] / C → (dimension / 2) × (dimension + 6 / N) / C
    // (one measurement only from the average over C samples)
    double cv = pow(.5 * dimension, 2.) * npart * variance(temp_);
    double cv_variance=  (.5 * dimension) * (dimension + 6. / npart) / count(temp_);
    double rel_cv_limit = 3 * sqrt(cv_variance) / (.5 * dimension);
    BOOST_TEST_MESSAGE("Relative limit on specific heat: " << rel_cv_limit);
    BOOST_CHECK_CLOSE_FRACTION(cv, .5 * dimension, rel_cv_limit);
}

template <typename modules_type>
verlet_nvt_andersen<modules_type>::verlet_nvt_andersen()
{
    BOOST_TEST_MESSAGE("initialise simulation modules");

    // set module parameters
    density = 0.3;
    timestep = 0.01;
    temp = 1;
    coll_rate = 10;
    npart = gpu ? 5000 : 1500;
    box_ratios = (dimension == 3) ? list_of(1.)(2.)(1.01) : list_of(1.)(2.);
    double det = accumulate(box_ratios.begin(), box_ratios.end(), 1., multiplies<double>());
    double volume = npart / density;
    double edge_length = pow(volume / det, 1. / dimension);
    typename box_type::vector_type box_length = edge_length * box_ratios;
    slab = 1;

    // create modules
<<<<<<< HEAD
    particle = make_shared<particle_type>(npart);
    box = make_shared<box_type>(box_length);
    random = make_shared<random_type>();
    position = make_shared<position_type>(particle, box, random, slab);
    velocity = make_shared<velocity_type>(particle, random, temp);
    integrator = make_shared<integrator_type>(particle, box, random, timestep, temp, coll_rate);
    clock = make_shared<clock_type>(timestep);
    thermodynamics = make_shared<thermodynamics_type>(make_shared<particle_group_type>(particle), box, clock);
=======
    particle = boost::make_shared<particle_type>(npart_vector);
    box = boost::make_shared<box_type>(npart, density, box_ratios);
    random = boost::make_shared<random_type>();
    position = boost::make_shared<position_type>(particle, box, random, slab);
    velocity = boost::make_shared<velocity_type>(particle, random, temp);
    integrator = boost::make_shared<integrator_type>(particle, box, random, timestep, temp, coll_rate);
    force = boost::make_shared<force_type>(particle);
    clock = boost::make_shared<clock_type>(timestep);
    thermodynamics = boost::make_shared<thermodynamics_type>(particle, box, clock, force);
>>>>>>> c683f8db

    // create core and connect module slots to core signals
    this->connect();
}

template <typename modules_type>
void verlet_nvt_andersen<modules_type>::connect()
{
    core = boost::make_shared<core_type>(clock);
    // system preparation
    core->on_prepend_setup( bind(&particle_type::set, particle) );
    core->on_prepend_setup( bind(&particle_type::prepare, particle) );
    core->on_setup( bind(&position_type::set, position) );
    core->on_setup( bind(&velocity_type::set, velocity) );
    // integration step
    core->on_integrate( bind(&integrator_type::integrate, integrator) );
    core->on_finalize( bind(&integrator_type::finalize, integrator) );
}

template <int dimension, typename float_type>
struct host_modules
{
    typedef mdsim::box<dimension> box_type;
    typedef mdsim::host::integrators::verlet_nvt_andersen<dimension, float_type> integrator_type;
    typedef mdsim::host::particle_group_all<dimension, float_type> particle_group_type;
    typedef mdsim::host::positions::lattice<dimension, float_type> position_type;
    typedef halmd::random::host::random random_type;
    typedef mdsim::host::velocities::boltzmann<dimension, float_type> velocity_type;
    typedef observables::host::thermodynamics<dimension, float_type> thermodynamics_type;
    static bool const gpu = false;
};

BOOST_AUTO_TEST_CASE( verlet_nvt_andersen_host_2d ) {
    verlet_nvt_andersen<host_modules<2, double> >().test();
}
BOOST_AUTO_TEST_CASE( verlet_nvt_andersen_host_3d ) {
    verlet_nvt_andersen<host_modules<3, double> >().test();
}

#ifdef WITH_CUDA
template <int dimension, typename float_type>
struct gpu_modules
{
    typedef mdsim::box<dimension> box_type;
    typedef mdsim::gpu::integrators::verlet_nvt_andersen<dimension, float_type, halmd::random::gpu::rand48> integrator_type;
    typedef mdsim::gpu::particle_group_all<dimension, float_type> particle_group_type;
    typedef mdsim::gpu::positions::lattice<dimension, float_type, halmd::random::gpu::rand48> position_type;
    typedef halmd::random::gpu::random<halmd::random::gpu::rand48> random_type;
    typedef observables::gpu::thermodynamics<dimension, float_type> thermodynamics_type;
    typedef mdsim::gpu::velocities::boltzmann<dimension, float_type, halmd::random::gpu::rand48> velocity_type;
    static bool const gpu = true;
};

BOOST_FIXTURE_TEST_CASE( verlet_nvt_andersen_gpu_2d, device ) {
    verlet_nvt_andersen<gpu_modules<2, float> >().test();
}
BOOST_FIXTURE_TEST_CASE( verlet_nvt_andersen_gpu_3d, device ) {
    verlet_nvt_andersen<gpu_modules<3, float> >().test();
}
#endif // WITH_CUDA<|MERGE_RESOLUTION|>--- conflicted
+++ resolved
@@ -84,28 +84,15 @@
     fixed_vector<double, dimension> box_ratios;
     fixed_vector<double, dimension> slab;
 
-<<<<<<< HEAD
-    shared_ptr<box_type> box;
-    shared_ptr<clock_type> clock;
-    shared_ptr<core_type> core;
-    shared_ptr<integrator_type> integrator;
-    shared_ptr<particle_type> particle;
-    shared_ptr<position_type> position;
-    shared_ptr<random_type> random;
-    shared_ptr<thermodynamics_type> thermodynamics;
-    shared_ptr<velocity_type> velocity;
-=======
     boost::shared_ptr<box_type> box;
     boost::shared_ptr<clock_type> clock;
     boost::shared_ptr<core_type> core;
-    boost::shared_ptr<force_type> force;
     boost::shared_ptr<integrator_type> integrator;
     boost::shared_ptr<particle_type> particle;
     boost::shared_ptr<position_type> position;
     boost::shared_ptr<random_type> random;
     boost::shared_ptr<thermodynamics_type> thermodynamics;
     boost::shared_ptr<velocity_type> velocity;
->>>>>>> c683f8db
 
     void test();
     verlet_nvt_andersen();
@@ -205,26 +192,14 @@
     slab = 1;
 
     // create modules
-<<<<<<< HEAD
-    particle = make_shared<particle_type>(npart);
-    box = make_shared<box_type>(box_length);
-    random = make_shared<random_type>();
-    position = make_shared<position_type>(particle, box, random, slab);
-    velocity = make_shared<velocity_type>(particle, random, temp);
-    integrator = make_shared<integrator_type>(particle, box, random, timestep, temp, coll_rate);
-    clock = make_shared<clock_type>(timestep);
-    thermodynamics = make_shared<thermodynamics_type>(make_shared<particle_group_type>(particle), box, clock);
-=======
-    particle = boost::make_shared<particle_type>(npart_vector);
-    box = boost::make_shared<box_type>(npart, density, box_ratios);
+    particle = boost::make_shared<particle_type>(npart);
+    box = boost::make_shared<box_type>(box_length);
     random = boost::make_shared<random_type>();
     position = boost::make_shared<position_type>(particle, box, random, slab);
     velocity = boost::make_shared<velocity_type>(particle, random, temp);
     integrator = boost::make_shared<integrator_type>(particle, box, random, timestep, temp, coll_rate);
-    force = boost::make_shared<force_type>(particle);
     clock = boost::make_shared<clock_type>(timestep);
-    thermodynamics = boost::make_shared<thermodynamics_type>(particle, box, clock, force);
->>>>>>> c683f8db
+    thermodynamics = boost::make_shared<thermodynamics_type>(boost::make_shared<particle_group_type>(particle), box, clock);
 
     // create core and connect module slots to core signals
     this->connect();
