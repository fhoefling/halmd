/*
 * Copyright © 2020      Felix Höfling
 * Copyright © 2014-2015 Nicolas Höft
 *
 * This file is part of HALMD.
 *
 * HALMD is free software: you can redistribute it and/or modify
 * it under the terms of the GNU Lesser General Public License as
 * published by the Free Software Foundation, either version 3 of
 * the License, or (at your option) any later version.
 *
 * This program is distributed in the hope that it will be useful,
 * but WITHOUT ANY WARRANTY; without even the implied warranty of
 * MERCHANTABILITY or FITNESS FOR A PARTICULAR PURPOSE.  See the
 * GNU Lesser General Public License for more details.
 *
 * You should have received a copy of the GNU Lesser General
 * Public License along with this program. If not, see
 * <http://www.gnu.org/licenses/>.
 */
#include <halmd/config.hpp>

#define BOOST_TEST_MODULE region
#include <boost/test/unit_test.hpp>

#include <algorithm>
#include <boost/numeric/ublas/banded.hpp>
#include <boost/function_output_iterator.hpp>
#include <boost/iterator/counting_iterator.hpp>
#include <boost/iterator/transform_iterator.hpp>
#include <cmath>

// include definition file to generate template instantiations of region with 'simple' geometry
#include <halmd/mdsim/host/particle_groups/region.cpp>

#include <halmd/mdsim/positions/lattice_primitive.hpp>
#include <test/tools/ctest.hpp>
#include <test/tools/init.hpp>
#include <test/tools/vector.hpp>
#ifdef HALMD_WITH_GPU
# include <halmd/mdsim/gpu/particle_groups/region.cpp>
# include <test/tools/cuda.hpp>
#endif

#include <test/unit/mdsim/geometries/simple.hpp>

/**
 * Test particle regions.
 */
template <typename region_type, typename particle_type, typename geometry_type>
static void test_region(
    std::shared_ptr<particle_type> particle
  , std::shared_ptr<geometry_type> geometry
)
{
    typedef typename region_type::vector_type vector_type;
    typedef typename region_type::size_type size_type;

    // construct region module
    auto region = region_type(particle, geometry, region_type::included);

    // get particle positions
    std::vector<vector_type> position;
    position.reserve(particle->nparticle());
    get_position(*particle, back_inserter(position));

    // setup profiling timer and connect to profiler
    // (we have no access to the private struct region.runtime)
    halmd::utility::profiler profiler;
    std::shared_ptr<halmd::accumulator<double>> runtime = std::make_shared<halmd::accumulator<double>>();
    profiler.on_profile(runtime, "update particle region");

    {
        halmd::utility::profiler::scoped_timer_type timer(*runtime);
        region.selection();                 // computation of particle group, use cached results below
    }
    // output profiling timers
    profiler.profile();

    // test if the mask is correct
<<<<<<< HEAD
#ifdef HALMD_WITH_GPU
    auto const& g_mask = read_cache(region.mask());
    std::vector<size_type> mask(g_mask.size());
    cuda::copy(g_mask.begin(), g_mask.end(), mask.begin());
#else
    auto const& mask = read_cache(region.mask());
#endif
=======
    auto mask = get_host_vector(read_cache(region.mask()));
>>>>>>> 0b47de1c
    BOOST_CHECK_EQUAL(mask.size(), particle->nparticle());
    for(size_type i = 0; i < particle->nparticle(); ++i) {
        vector_type r = position[i];
        size_type mask_expected = (*geometry)(r) ? 1 : 0;
        BOOST_CHECK_EQUAL(mask_expected, mask[i]);
    }

    // check that each particle is classified properly as included/excluded
<<<<<<< HEAD
#ifdef HALMD_WITH_GPU
    auto const& g_selection = read_cache(region.selection());
    std::vector<size_type> selection(g_selection.size());
    cuda::copy(g_selection.begin(), g_selection.end(), selection.begin());
#else
    auto const& selection = read_cache(region.selection());
#endif
=======
    auto selection = get_host_vector(read_cache(region.selection()));
>>>>>>> 0b47de1c
    for (auto idx : selection) {
        vector_type r = position[idx];
        BOOST_CHECK_EQUAL((*geometry)(r), true);
    }
}

template<typename region_type, typename shape_type, typename geometry_type>
static void
test_uniform_density(shape_type const& shape, std::shared_ptr<geometry_type> geometry)
{
    enum { dimension = geometry_type::vector_type::static_size };
    typedef typename region_type::vector_type vector_type;
    typedef typename region_type::particle_type particle_type;
    typedef typename shape_type::value_type size_type;

    // create close-packed lattice of given shape
    halmd::close_packed_lattice<vector_type, shape_type> lattice(shape);
    // create system of particles of number of lattice points
    auto particle = std::make_shared<particle_type>(lattice.size(), 1);

    // place particles on lattice
    set_position(
        *particle
      , boost::make_transform_iterator(boost::make_counting_iterator(size_type(0)), lattice)
    );

    // construct region class and perform tests
    test_region<region_type>(particle, geometry);
}

/**
 * Manual test case registration.
 */
HALMD_TEST_INIT( region )
{
    using namespace boost::unit_test;

    test_suite* ts_host = BOOST_TEST_SUITE( "host" );
    framework::master_test_suite().add(ts_host);

    test_suite* ts_host_two = BOOST_TEST_SUITE( "two" );
    ts_host->add(ts_host_two);

    test_suite* ts_host_three = BOOST_TEST_SUITE( "three" );
    ts_host->add(ts_host_three);

#ifdef HALMD_WITH_GPU
    test_suite* ts_gpu = BOOST_TEST_SUITE( "gpu" );
    framework::master_test_suite().add(ts_gpu);

    test_suite* ts_gpu_two = BOOST_TEST_SUITE( "two" );
    ts_gpu->add(ts_gpu_two);

    test_suite* ts_gpu_three = BOOST_TEST_SUITE( "three" );
    ts_gpu->add(ts_gpu_three);
#endif

    {
        int constexpr dimension = 2;
#ifndef USE_HOST_SINGLE_PRECISION
        typedef double float_type;
#else
        typedef float float_type;
#endif
        typedef simple_geometry<dimension, float_type> geometry_type;
        typedef geometry_type::vector_type vector_type;
        typedef halmd::mdsim::host::particle_groups::region<dimension, float_type, geometry_type> region_type;
        typedef halmd::fixed_vector<size_t, dimension> shape_type;

        auto uniform_density = [=]() {
            auto geometry = std::make_shared<geometry_type>(vector_type{0,0});
            test_uniform_density<region_type, shape_type>(
                {4, 7} // non-square box
              , geometry
            );
        };
        ts_host_two->add(BOOST_TEST_CASE( uniform_density ));
    }
    {
        int constexpr dimension = 3;
#ifndef USE_HOST_SINGLE_PRECISION
        typedef double float_type;
#else
        typedef float float_type;
#endif
        typedef simple_geometry<dimension, float_type> geometry_type;
        typedef geometry_type::vector_type vector_type;
        typedef halmd::mdsim::host::particle_groups::region<dimension, float_type, geometry_type> region_type;
        typedef halmd::fixed_vector<size_t, dimension> shape_type;

        auto uniform_density = [=]() {
            auto geometry = std::make_shared<geometry_type>(vector_type{0,0,0});
            test_uniform_density<region_type, shape_type>(
                {40, 70, 90} // non-square box
              , geometry
            );
        };
        ts_host_three->add(BOOST_TEST_CASE( uniform_density ));
    }
#ifdef HALMD_WITH_GPU
    {
        int constexpr dimension = 2;
#ifdef USE_GPU_DOUBLE_SINGLE_PRECISION
        typedef halmd::dsfloat float_type;
#else
        typedef float float_type;
#endif
        typedef simple_geometry<dimension, float> geometry_type;
        typedef geometry_type::vector_type vector_type;
        typedef halmd::mdsim::gpu::particle_groups::region<dimension, float_type, geometry_type> region_type;
        typedef halmd::fixed_vector<size_t, dimension> shape_type;

        auto uniform_density = [=]() {
            set_cuda_device device;
            auto geometry = std::make_shared<geometry_type>(vector_type{0,0});
            test_uniform_density<region_type, shape_type>(
                {4, 7} // non-square box
              , geometry
            );
        };
        ts_gpu_two->add(BOOST_TEST_CASE( uniform_density ));

        auto uniform_density_all_excluded = [=]() {
            set_cuda_device device;
            auto geometry = std::make_shared<geometry_type>(vector_type{-4,-7});
            test_uniform_density<region_type, shape_type>(
                {4, 7} // non-square box with coprime edge lengths
              , geometry
            );
        };
        ts_gpu_two->add(BOOST_TEST_CASE( uniform_density_all_excluded ));

        auto uniform_density_all_included = [=]() {
            set_cuda_device device;
            auto geometry = std::make_shared<geometry_type>(vector_type{4,7});
            test_uniform_density<region_type, shape_type>(
                {4, 7} // non-square box
              , geometry
            );
        };
        ts_gpu_two->add(BOOST_TEST_CASE( uniform_density_all_included ));
    }
    {
        int constexpr dimension = 3;
#ifdef USE_GPU_DOUBLE_SINGLE_PRECISION
        typedef halmd::dsfloat float_type;
#else
        typedef float float_type;
#endif
        typedef simple_geometry<dimension, float> geometry_type;
        typedef geometry_type::vector_type vector_type;
        typedef halmd::mdsim::gpu::particle_groups::region<dimension, float_type, geometry_type> region_type;
        typedef halmd::fixed_vector<size_t, dimension> shape_type;

        auto uniform_density = [=]() {
            set_cuda_device device;
            auto geometry = std::make_shared<geometry_type>(vector_type{0,0,0});
            test_uniform_density<region_type, shape_type>(
                {40, 70, 90}
              , geometry
            );
        };
        ts_gpu_three->add(BOOST_TEST_CASE( uniform_density ));

        auto uniform_density_all_excluded = [=]() {
            set_cuda_device device;
            auto geometry = std::make_shared<geometry_type>(vector_type{-4,-7,-9});
            test_uniform_density<region_type, shape_type>(
                {4, 7, 9}
              , geometry
            );
        };
        ts_gpu_three->add(BOOST_TEST_CASE( uniform_density_all_excluded ));

        auto uniform_density_all_included = [=]() {
            set_cuda_device device;
            auto geometry = std::make_shared<geometry_type>(vector_type{4,7,9});
            test_uniform_density<region_type, shape_type>(
                {4, 7, 9}
              , geometry
            );
        };
        ts_gpu_three->add(BOOST_TEST_CASE( uniform_density_all_included ));
    }
#endif  // HALMD_WITH_GPU
}<|MERGE_RESOLUTION|>--- conflicted
+++ resolved
@@ -78,17 +78,7 @@
     profiler.profile();
 
     // test if the mask is correct
-<<<<<<< HEAD
-#ifdef HALMD_WITH_GPU
-    auto const& g_mask = read_cache(region.mask());
-    std::vector<size_type> mask(g_mask.size());
-    cuda::copy(g_mask.begin(), g_mask.end(), mask.begin());
-#else
-    auto const& mask = read_cache(region.mask());
-#endif
-=======
     auto mask = get_host_vector(read_cache(region.mask()));
->>>>>>> 0b47de1c
     BOOST_CHECK_EQUAL(mask.size(), particle->nparticle());
     for(size_type i = 0; i < particle->nparticle(); ++i) {
         vector_type r = position[i];
@@ -97,17 +87,7 @@
     }
 
     // check that each particle is classified properly as included/excluded
-<<<<<<< HEAD
-#ifdef HALMD_WITH_GPU
-    auto const& g_selection = read_cache(region.selection());
-    std::vector<size_type> selection(g_selection.size());
-    cuda::copy(g_selection.begin(), g_selection.end(), selection.begin());
-#else
-    auto const& selection = read_cache(region.selection());
-#endif
-=======
     auto selection = get_host_vector(read_cache(region.selection()));
->>>>>>> 0b47de1c
     for (auto idx : selection) {
         vector_type r = position[idx];
         BOOST_CHECK_EQUAL((*geometry)(r), true);
