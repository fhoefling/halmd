/*
 * Copyright © 2011  Felix Höfling
 *
 * This file is part of HALMD.
 *
 * HALMD is free software: you can redistribute it and/or modify
 * it under the terms of the GNU General Public License as published by
 * the Free Software Foundation, either version 3 of the License, or
 * (at your option) any later version.
 *
 * This program is distributed in the hope that it will be useful,
 * but WITHOUT ANY WARRANTY; without even the implied warranty of
 * MERCHANTABILITY or FITNESS FOR A PARTICULAR PURPOSE.  See the
 * GNU General Public License for more details.
 *
 * You should have received a copy of the GNU General Public License
 * along with this program.  If not, see <http://www.gnu.org/licenses/>.
 */

#define BOOST_TEST_MODULE box
#include <boost/test/unit_test.hpp>

#include <algorithm>
#include <boost/assign.hpp>
#include <boost/foreach.hpp>
#include <boost/make_shared.hpp>
#include <limits>

#include <halmd/mdsim/box.hpp>
#include <halmd/mdsim/type_traits.hpp>
#include <halmd/numeric/blas/fixed_vector.hpp>
#include <halmd/numeric/mp/dsfloat.hpp>
#ifdef WITH_CUDA
# include <cuda_wrapper/cuda_wrapper.hpp>
# include <halmd/mdsim/gpu/box_kernel.cuh>
# include <test/unit/mdsim/box_kernel.hpp>
# include <halmd/utility/gpu/device.hpp>
#endif
#include <test/tools/ctest.hpp>

using namespace boost;
using namespace boost::assign;
using namespace halmd;
using namespace std;

template <int dimension>
void construction()
{
    typedef mdsim::box<dimension> box_type;
    typedef typename box_type::vector_type vector_type;

    double const epsilon = numeric_limits<double>::epsilon();

    vector_type ratios = (dimension == 2) ? list_of(1.)(1.) : list_of(.001)(1.)(1000.);
    vector_type length = element_prod(vector_type(10), ratios);
    double volume = (dimension == 2) ? 100 : 1000;

<<<<<<< HEAD
    BOOST_TEST_MESSAGE("Construction from edge lengths");
    shared_ptr<box_type> box = make_shared<box_type>(length);
    BOOST_CHECK_EQUAL(box->length(), length);
    BOOST_CHECK_CLOSE_FRACTION(box->volume(), volume, epsilon);
=======
    // constructor 1
    BOOST_TEST_MESSAGE("Construction from particle number and edge lengths");
    boost::shared_ptr<box_type> box = make_shared<box_type>(npart, length);
    BOOST_CHECK_EQUAL(box->length(), length);
    BOOST_CHECK_CLOSE_FRACTION(box->volume(), volume, epsilon);
    BOOST_CHECK_CLOSE_FRACTION(box->density(), density, epsilon);

    // constructor 2
    BOOST_TEST_MESSAGE("Construction from particle number, density, and edge ratios");
    box = boost::make_shared<box_type>(npart, density, ratios);
    BOOST_CHECK_SMALL(norm_2(box->length() - length) / norm_2(length), epsilon);
    BOOST_CHECK_CLOSE_FRACTION(box->volume(), volume, dimension * epsilon);
    BOOST_CHECK_EQUAL(box->density(), density);
>>>>>>> c683f8db
}

template <int dimension>
void periodic_host()
{
    typedef mdsim::box<dimension> box_type;
    typedef typename box_type::vector_type vector_type;

    double const epsilon = numeric_limits<double>::epsilon();

    vector_type length = (dimension == 2) ? list_of(1./3)(1./5) : list_of(.001)(1.)(1000.);
    box_type box(length);

    // set up list of positions that are (half-) multiples of the
    // edge lengths or completely unrelated
    std::vector<vector_type> position;
    position += vector_type(0);
    position += length;
    position += -1.5 * length;
    position += length / 7;
    if (dimension == 2) {
        position += list_of(0.)(-.2);
        position += list_of(1./3)(1./10);
        position += list_of(-1./6)(1./5);
    }
    else if (dimension == 3) {
        position += list_of(-0.001)(1.)(1000.);
        position += list_of(0.001)(-.1)(-500.);
    }

    // perform periodic reduction and extend the reduced vector afterwards
    BOOST_FOREACH (vector_type const& r0, position) {
        vector_type r1 = r0;
        vector_type image = box.reduce_periodic(r1);
        for (unsigned int i = 0; i < dimension; ++i) {
            BOOST_CHECK_MESSAGE(
                // FIXME the epsilon-tolerance appears a bit weird here
                r1[i] >= length[i] * (-.5 - epsilon) && r1[i] < length[i] * (.5 + epsilon)
              , "coordinate " << i << " of (" << r1 << ") is outside of the simulation box"
                << " [(" << -length / 2 << "), (" << length / 2 << ")]"
            );
        }

        box.extend_periodic(r1, image);
        if (r0 != vector_type(0)) {
            BOOST_CHECK_SMALL(norm_2(r0 - r1) / norm_2(r0), epsilon);
        }
        else {
            BOOST_CHECK_EQUAL(r1, r0);
        }
    }
}

#ifdef WITH_CUDA

template <int dimension, typename float_type>
void periodic_gpu()
{
    typedef fixed_vector<float_type, dimension> vector_type;
    typedef typename mdsim::type_traits<dimension, float_type>::gpu::coalesced_vector_type coalesced_vector_type;

    float_type const epsilon = numeric_limits<float_type>::epsilon();

    vector_type length = (dimension == 2) ? list_of(1./3)(1./5) : list_of(.001)(1.)(1000.);
    unsigned int warp_size = 32;

    // set up list of positions that are (half-) multiples of the
    // edge lengths or completely unrelated
    std::vector<vector_type> position;
    position += vector_type(0);
    position += length;
    position += -1.5 * length;
    position += length / 7;
    position += 2 * length;
    position += -2.5 * length;
    position += vector_type(.5);
    position += vector_type(1);
    position += vector_type(1.5);
    if (dimension == 2) {
        position += list_of(0.)(-.2);
        position += list_of(1./3)(1./10);
        position += list_of(-1./6)(1./5);
    }
    else if (dimension == 3) {
        position += list_of(-0.001)(1.)(1000.);
        position += list_of(0.001)(-.1)(-500.);
    }
    unsigned int npos = position.size();

    // allocate device memory and host memory for conversion to GPU type
    cuda::host::vector<coalesced_vector_type> h_position(npos);
    cuda::host::vector<coalesced_vector_type> h_reduced(npos);
    cuda::vector<coalesced_vector_type> g_position(npos);
    cuda::vector<coalesced_vector_type> g_reduced(npos);

    // allocate memory for conversion to GPU type and transfer positions to device
    std::copy(position.begin(), position.end(), h_position.begin());
    cuda::copy(h_position, g_position);

    // call reduce_periodic kernel
    cuda::config config((npos + warp_size - 1) / warp_size, warp_size);
    BOOST_MESSAGE("kernel reduce_periodic: using " << config.blocks_per_grid() << " block with "
        << config.threads_per_block() << " threads"
    );
    cuda::configure(config.grid, config.block);
    box_kernel_wrapper<dimension, float_type>::kernel.reduce_periodic(g_position, g_reduced, length, npos);
    cuda::thread::synchronize();

    // copy results back to host (but don't convert to vector_type)
    cuda::copy(g_position, h_position);
    cuda::copy(g_reduced, h_reduced);

    // perform periodic reduction and extend the reduced vector afterwards
    for (unsigned int i = 0; i < position.size(); ++i) {
        vector_type const& r0 = position[i];
        vector_type r1 = h_reduced[i]; // reduced position
        for (unsigned int j = 0; j < dimension; ++j) {
            BOOST_CHECK_MESSAGE(
                // FIXME the epsilon-tolerance appears a bit weird here
                r1[j] >= length[j] * (-.5 - epsilon) && r1[j] < length[j] * (.5 + epsilon)
              , "coordinate " << j << " of (" << r1 << ") is outside of the simulation box"
                << " [(" << -length / 2 << "), (" << length / 2 << ")]"
            );
        }

        r1 = h_position[i]; // reduced and extended position
        if (r0 != vector_type(0)) {
            BOOST_CHECK_SMALL(norm_2(r0 - r1) / norm_2(r0), epsilon);
        }
        else {
            BOOST_CHECK_EQUAL(r1, r0);
        }
    }
}

#endif

BOOST_AUTO_TEST_CASE(box_construction_2d) {
    construction<2>();
}
BOOST_AUTO_TEST_CASE(box_construction_3d) {
    construction<3>();
}
BOOST_AUTO_TEST_CASE(box_periodic_host_2d) {
    periodic_host<2>();
}
BOOST_AUTO_TEST_CASE(box_periodic_host_3d) {
    periodic_host<3>();
}

#ifdef WITH_CUDA
BOOST_FIXTURE_TEST_CASE(box_periodic_gpu_2d, device) {
    periodic_gpu<2, float>();
}
BOOST_FIXTURE_TEST_CASE(box_periodic_gpu_3d, device) {
    periodic_gpu<3, float>();
}
#endif<|MERGE_RESOLUTION|>--- conflicted
+++ resolved
@@ -55,26 +55,10 @@
     vector_type length = element_prod(vector_type(10), ratios);
     double volume = (dimension == 2) ? 100 : 1000;
 
-<<<<<<< HEAD
     BOOST_TEST_MESSAGE("Construction from edge lengths");
-    shared_ptr<box_type> box = make_shared<box_type>(length);
+    boost::shared_ptr<box_type> box = boost::make_shared<box_type>(length);
     BOOST_CHECK_EQUAL(box->length(), length);
     BOOST_CHECK_CLOSE_FRACTION(box->volume(), volume, epsilon);
-=======
-    // constructor 1
-    BOOST_TEST_MESSAGE("Construction from particle number and edge lengths");
-    boost::shared_ptr<box_type> box = make_shared<box_type>(npart, length);
-    BOOST_CHECK_EQUAL(box->length(), length);
-    BOOST_CHECK_CLOSE_FRACTION(box->volume(), volume, epsilon);
-    BOOST_CHECK_CLOSE_FRACTION(box->density(), density, epsilon);
-
-    // constructor 2
-    BOOST_TEST_MESSAGE("Construction from particle number, density, and edge ratios");
-    box = boost::make_shared<box_type>(npart, density, ratios);
-    BOOST_CHECK_SMALL(norm_2(box->length() - length) / norm_2(length), epsilon);
-    BOOST_CHECK_CLOSE_FRACTION(box->volume(), volume, dimension * epsilon);
-    BOOST_CHECK_EQUAL(box->density(), density);
->>>>>>> c683f8db
 }
 
 template <int dimension>
