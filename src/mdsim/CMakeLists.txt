# Add program variant compile flags to cmake GUI
<<<<<<< HEAD
SET(ljfluid_VARIANT_CUDA TRUE CACHE BOOL
  "Use CUDA")
IF(ljfluid_VARIANT_CUDA)
  ADD_DEFINITIONS(-DUSE_CUDA)
ENDIF(ljfluid_VARIANT_CUDA)

SET(ljfluid_VARIANT_CELL CACHE BOOL
  "Use cell lists and Verlet neighbour lists")
=======
SET(ljfluid_VARIANT_C2POT CACHE BOOL
  "Use C2 potential smoothing")
IF(ljfluid_VARIANT_DSFUN)
  ADD_DEFINITIONS(-DUSE_DSFUN)
ENDIF(ljfluid_VARIANT_DSFUN)

SET(ljfluid_VARIANT_CELL CACHE BOOL
  "Use cell lists")
>>>>>>> 97d8bbff
IF(ljfluid_VARIANT_CELL)
  ADD_DEFINITIONS(-DUSE_CELL)
ENDIF(ljfluid_VARIANT_CELL)

<<<<<<< HEAD
SET(ljfluid_VARIANT_HILBERT CACHE BOOL
  "Use Hilbert space-filling curve particle ordering")
IF(ljfluid_VARIANT_HILBERT)
  ADD_DEFINITIONS(-DUSE_HILBERT_ORDER)
ENDIF(ljfluid_VARIANT_HILBERT)

SET(ljfluid_VARIANT_C2POT CACHE BOOL
  "Use C2 potential smoothing")
IF(ljfluid_VARIANT_DSFUN)
  ADD_DEFINITIONS(-DUSE_DSFUN)
ENDIF(ljfluid_VARIANT_DSFUN)
=======
SET(ljfluid_VARIANT_CELL_SUMMATION_ORDER CACHE BOOL
  "Use opposite cell summation order")
IF(ljfluid_VARIANT_CELL_SUMMATION_ORDER)
  ADD_DEFINITIONS(-DUSE_CELL_SUMMATION_ORDER)
ENDIF(ljfluid_VARIANT_CELL_SUMMATION_ORDER)

SET(ljfluid_VARIANT_DSFUN CACHE BOOL
  "Use double-single precision functions")
IF(ljfluid_VARIANT_C2POT)
  ADD_DEFINITIONS(-DUSE_POTENTIAL_SMOOTHING)
ENDIF(ljfluid_VARIANT_C2POT)
>>>>>>> 97d8bbff

INCLUDE_DIRECTORIES(${CMAKE_CURRENT_BINARY_DIR})

# Generate version header file
CONFIGURE_FILE(
  ${CMAKE_CURRENT_SOURCE_DIR}/version.h.in
  ${CMAKE_CURRENT_BINARY_DIR}/version.h
  ESCAPE_QUOTES @ONLY
  )

FOREACH(dim RANGE 2 3)
<<<<<<< HEAD
  IF(ljfluid_VARIANT_CUDA)
    ADD_EXECUTABLE(ljfluid${dim}d
      H5param.cpp
      H5xx.cpp
      correlation.cpp
      energy.cpp
      ljfluid_gpu.cpp
      log.cpp
      main.cpp
      mdsim.cpp
      options.cpp
      perf.cpp
      trajectory.cpp
      )
  ELSE(ljfluid_VARIANT_CUDA)
    ADD_EXECUTABLE(ljfluid${dim}d
      H5param.cpp
      H5xx.cpp
      correlation.cpp
      energy.cpp
      ljfluid_host.cpp
      log.cpp
      main.cpp
      mdsim.cpp
      options.cpp
      perf.cpp
      trajectory.cpp
      )
  ENDIF(ljfluid_VARIANT_CUDA)
  SET_TARGET_PROPERTIES(ljfluid${dim}d PROPERTIES
    COMPILE_DEFINITIONS "DIM_${dim}D"
    )
  IF(ljfluid_VARIANT_CUDA)
    TARGET_LINK_LIBRARIES(ljfluid${dim}d
      ljfluid${dim}d_gpu
      hilbert${dim}d_gpu
      rand48_gpu
      scan_gpu
      radix_gpu
      ${Boost_FILESYSTEM_LIBRARY}
      ${Boost_PROGRAM_OPTIONS_LIBRARY}
      ${CUDA_LIBRARIES}
      ${HDF5_CPP_LIBRARY}
      rt
      )
  ELSE(ljfluid_VARIANT_CUDA)
    TARGET_LINK_LIBRARIES(ljfluid${dim}d
      ${Boost_FILESYSTEM_LIBRARY}
      ${Boost_PROGRAM_OPTIONS_LIBRARY}
      ${GSL_LIBRARIES}
      ${HDF5_CPP_LIBRARY}
      rt
      )
  ENDIF(ljfluid_VARIANT_CUDA)
=======
  ADD_EXECUTABLE(ljfluid${dim}d
    H5param.cpp
    H5xx.cpp
    correlation.cpp
    energy.cpp
    ljfluid.cpp
    log.cpp
    main.cpp
    mdsim.cpp
    options.cpp
    perf.cpp
    trajectory.cpp
    )
  SET_TARGET_PROPERTIES(ljfluid${dim}d PROPERTIES
    COMPILE_DEFINITIONS "DIM_${dim}D"
    )
  TARGET_LINK_LIBRARIES(ljfluid${dim}d
    ljfluid${dim}d_gpu
    rand48_gpu
    scan_gpu
    radix_gpu
    ${Boost_FILESYSTEM_LIBRARY}
    ${Boost_PROGRAM_OPTIONS_LIBRARY}
    ${GSL_LIBRARIES}
    ${CUDA_LIBRARIES}
    ${HDF5_CPP_LIBRARY}
    rt
    )
>>>>>>> 97d8bbff
  INSTALL(TARGETS ljfluid${dim}d
    RUNTIME DESTINATION bin
    )
ENDFOREACH(dim)

<<<<<<< HEAD
IF(ljfluid_VARIANT_CUDA)
  ADD_SUBDIRECTORY(gpu)
ENDIF(ljfluid_VARIANT_CUDA)
=======
ADD_SUBDIRECTORY(gpu)
>>>>>>> 97d8bbff
<|MERGE_RESOLUTION|>--- conflicted
+++ resolved
@@ -1,52 +1,38 @@
 # Add program variant compile flags to cmake GUI
-<<<<<<< HEAD
 SET(ljfluid_VARIANT_CUDA TRUE CACHE BOOL
   "Use CUDA")
+SET(ljfluid_VARIANT_CELL FALSE CACHE BOOL
+  "Use fixed-size cell lists")
+SET(ljfluid_VARIANT_CELL_SUMMATION_ORDER FALSE CACHE BOOL
+  "Use opposite cell summation order")
+SET(ljfluid_VARIANT_DSFUN FALSE CACHE BOOL
+  "Use double-single precision functions")
+SET(ljfluid_VARIANT_NEIGHBOUR TRUE CACHE BOOL
+  "Use Verlet neighbour lists")
+SET(ljfluid_VARIANT_HILBERT TRUE CACHE BOOL
+  "Use Hilbert space-filling curve particle ordering")
+SET(ljfluid_VARIANT_C2POT FALSE CACHE BOOL
+  "Use C2 potential smoothing")
+
 IF(ljfluid_VARIANT_CUDA)
   ADD_DEFINITIONS(-DUSE_CUDA)
+  IF(ljfluid_VARIANT_NEIGHBOUR)
+    ADD_DEFINITIONS(-DUSE_NEIGHBOUR)
+    IF(ljfluid_VARIANT_HILBERT)
+      ADD_DEFINITIONS(-DUSE_HILBERT_ORDER)
+    ENDIF(ljfluid_VARIANT_HILBERT)
+  ELSE(ljfluid_VARIANT_NEIGHBOUR)
+    IF(ljfluid_VARIANT_CELL)
+      ADD_DEFINITIONS(-DUSE_CELL)
+      IF(ljfluid_VARIANT_CELL_SUMMATION_ORDER)
+	ADD_DEFINITIONS(-DUSE_CELL_SUMMATION_ORDER)
+      ENDIF(ljfluid_VARIANT_CELL_SUMMATION_ORDER)
+      IF(ljfluid_VARIANT_DSFUN)
+	ADD_DEFINITIONS(-DUSE_DSFUN)
+      ENDIF(ljfluid_VARIANT_DSFUN)
+    ENDIF(ljfluid_VARIANT_CELL)
+  ENDIF(ljfluid_VARIANT_NEIGHBOUR)
 ENDIF(ljfluid_VARIANT_CUDA)
-
-SET(ljfluid_VARIANT_CELL CACHE BOOL
-  "Use cell lists and Verlet neighbour lists")
-=======
-SET(ljfluid_VARIANT_C2POT CACHE BOOL
-  "Use C2 potential smoothing")
-IF(ljfluid_VARIANT_DSFUN)
-  ADD_DEFINITIONS(-DUSE_DSFUN)
-ENDIF(ljfluid_VARIANT_DSFUN)
-
-SET(ljfluid_VARIANT_CELL CACHE BOOL
-  "Use cell lists")
->>>>>>> 97d8bbff
-IF(ljfluid_VARIANT_CELL)
-  ADD_DEFINITIONS(-DUSE_CELL)
-ENDIF(ljfluid_VARIANT_CELL)
-
-<<<<<<< HEAD
-SET(ljfluid_VARIANT_HILBERT CACHE BOOL
-  "Use Hilbert space-filling curve particle ordering")
-IF(ljfluid_VARIANT_HILBERT)
-  ADD_DEFINITIONS(-DUSE_HILBERT_ORDER)
-ENDIF(ljfluid_VARIANT_HILBERT)
-
-SET(ljfluid_VARIANT_C2POT CACHE BOOL
-  "Use C2 potential smoothing")
-IF(ljfluid_VARIANT_DSFUN)
-  ADD_DEFINITIONS(-DUSE_DSFUN)
-ENDIF(ljfluid_VARIANT_DSFUN)
-=======
-SET(ljfluid_VARIANT_CELL_SUMMATION_ORDER CACHE BOOL
-  "Use opposite cell summation order")
-IF(ljfluid_VARIANT_CELL_SUMMATION_ORDER)
-  ADD_DEFINITIONS(-DUSE_CELL_SUMMATION_ORDER)
-ENDIF(ljfluid_VARIANT_CELL_SUMMATION_ORDER)
-
-SET(ljfluid_VARIANT_DSFUN CACHE BOOL
-  "Use double-single precision functions")
-IF(ljfluid_VARIANT_C2POT)
-  ADD_DEFINITIONS(-DUSE_POTENTIAL_SMOOTHING)
-ENDIF(ljfluid_VARIANT_C2POT)
->>>>>>> 97d8bbff
 
 INCLUDE_DIRECTORIES(${CMAKE_CURRENT_BINARY_DIR})
 
@@ -58,21 +44,36 @@
   )
 
 FOREACH(dim RANGE 2 3)
-<<<<<<< HEAD
   IF(ljfluid_VARIANT_CUDA)
-    ADD_EXECUTABLE(ljfluid${dim}d
-      H5param.cpp
-      H5xx.cpp
-      correlation.cpp
-      energy.cpp
-      ljfluid_gpu.cpp
-      log.cpp
-      main.cpp
-      mdsim.cpp
-      options.cpp
-      perf.cpp
-      trajectory.cpp
-      )
+    IF(ljfluid_VARIANT_NEIGHBOUR OR NOT ljfluid_VARIANT_CELL)
+      ADD_EXECUTABLE(ljfluid${dim}d
+	H5param.cpp
+	H5xx.cpp
+	correlation.cpp
+	energy.cpp
+	ljfluid_gpu_nbr.cpp
+	log.cpp
+	main.cpp
+	mdsim.cpp
+	options.cpp
+	perf.cpp
+	trajectory.cpp
+	)
+    ELSE(ljfluid_VARIANT_NEIGHBOUR OR NOT ljfluid_VARIANT_CELL)
+      ADD_EXECUTABLE(ljfluid${dim}d
+	H5param.cpp
+	H5xx.cpp
+	correlation.cpp
+	energy.cpp
+	ljfluid_gpu_cell.cpp
+	log.cpp
+	main.cpp
+	mdsim.cpp
+	options.cpp
+	perf.cpp
+	trajectory.cpp
+	)
+    ENDIF(ljfluid_VARIANT_NEIGHBOUR OR NOT ljfluid_VARIANT_CELL)
   ELSE(ljfluid_VARIANT_CUDA)
     ADD_EXECUTABLE(ljfluid${dim}d
       H5param.cpp
@@ -92,18 +93,32 @@
     COMPILE_DEFINITIONS "DIM_${dim}D"
     )
   IF(ljfluid_VARIANT_CUDA)
-    TARGET_LINK_LIBRARIES(ljfluid${dim}d
-      ljfluid${dim}d_gpu
-      hilbert${dim}d_gpu
-      rand48_gpu
-      scan_gpu
-      radix_gpu
-      ${Boost_FILESYSTEM_LIBRARY}
-      ${Boost_PROGRAM_OPTIONS_LIBRARY}
-      ${CUDA_LIBRARIES}
-      ${HDF5_CPP_LIBRARY}
-      rt
-      )
+    IF(ljfluid_VARIANT_NEIGHBOUR OR NOT ljfluid_VARIANT_CELL)
+      TARGET_LINK_LIBRARIES(ljfluid${dim}d
+	ljfluid${dim}d_gpu
+	hilbert${dim}d_gpu
+	rand48_gpu
+	scan_gpu
+	radix_gpu
+	${Boost_FILESYSTEM_LIBRARY}
+	${Boost_PROGRAM_OPTIONS_LIBRARY}
+	${CUDA_LIBRARIES}
+	${HDF5_CPP_LIBRARY}
+	rt
+	)
+    ELSE(ljfluid_VARIANT_NEIGHBOUR OR NOT ljfluid_VARIANT_CELL)
+      TARGET_LINK_LIBRARIES(ljfluid${dim}d
+	ljfluid${dim}d_gpu
+	rand48_gpu
+	scan_gpu
+	radix_gpu
+	${Boost_FILESYSTEM_LIBRARY}
+	${Boost_PROGRAM_OPTIONS_LIBRARY}
+	${CUDA_LIBRARIES}
+	${HDF5_CPP_LIBRARY}
+	rt
+	)
+    ENDIF(ljfluid_VARIANT_NEIGHBOUR OR NOT ljfluid_VARIANT_CELL)
   ELSE(ljfluid_VARIANT_CUDA)
     TARGET_LINK_LIBRARIES(ljfluid${dim}d
       ${Boost_FILESYSTEM_LIBRARY}
@@ -113,45 +128,11 @@
       rt
       )
   ENDIF(ljfluid_VARIANT_CUDA)
-=======
-  ADD_EXECUTABLE(ljfluid${dim}d
-    H5param.cpp
-    H5xx.cpp
-    correlation.cpp
-    energy.cpp
-    ljfluid.cpp
-    log.cpp
-    main.cpp
-    mdsim.cpp
-    options.cpp
-    perf.cpp
-    trajectory.cpp
-    )
-  SET_TARGET_PROPERTIES(ljfluid${dim}d PROPERTIES
-    COMPILE_DEFINITIONS "DIM_${dim}D"
-    )
-  TARGET_LINK_LIBRARIES(ljfluid${dim}d
-    ljfluid${dim}d_gpu
-    rand48_gpu
-    scan_gpu
-    radix_gpu
-    ${Boost_FILESYSTEM_LIBRARY}
-    ${Boost_PROGRAM_OPTIONS_LIBRARY}
-    ${GSL_LIBRARIES}
-    ${CUDA_LIBRARIES}
-    ${HDF5_CPP_LIBRARY}
-    rt
-    )
->>>>>>> 97d8bbff
   INSTALL(TARGETS ljfluid${dim}d
     RUNTIME DESTINATION bin
     )
 ENDFOREACH(dim)
 
-<<<<<<< HEAD
 IF(ljfluid_VARIANT_CUDA)
   ADD_SUBDIRECTORY(gpu)
-ENDIF(ljfluid_VARIANT_CUDA)
-=======
-ADD_SUBDIRECTORY(gpu)
->>>>>>> 97d8bbff
+ENDIF(ljfluid_VARIANT_CUDA)