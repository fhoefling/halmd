/* Performance data
 *
 * Copyright (C) 2008  Peter Colberg
 *
 * This program is free software: you can redistribute it and/or modify
 * it under the terms of the GNU General Public License as published by
 * the Free Software Foundation, either version 3 of the License, or
 * (at your option) any later version.
 *
 * This program is distributed in the hope that it will be useful,
 * but WITHOUT ANY WARRANTY; without even the implied warranty of
 * MERCHANTABILITY or FITNESS FOR A PARTICULAR PURPOSE.  See the
 * GNU General Public License for more details.
 *
 * You should have received a copy of the GNU General Public License
 * along with this program.  If not, see <http://www.gnu.org/licenses/>.
 */

#ifndef MDSIM_PERF_HPP
#define MDSIM_PERF_HPP

#include <H5Cpp.h>
#include <boost/array.hpp>
#include <string>
#include "H5param.hpp"
#include "accumulator.hpp"
<<<<<<< HEAD
#include "config.hpp"
=======
>>>>>>> 97d8bbff

namespace mdsim
{

/**
 * performance counter types
<<<<<<< HEAD
 */
enum {
#ifdef USE_CUDA
    GPU_TIME_MDSTEP,
    GPU_TIME_VELOCITY_VERLET,
# ifdef USE_HILBERT_ORDER
    GPU_TIME_HILBERT_SORT,
# endif
# ifdef USE_CELL
    GPU_TIME_UPDATE_CELLS,
    GPU_TIME_UPDATE_NEIGHBOURS,
    GPU_TIME_MAXIMUM_VELOCITY,
# endif
    GPU_TIME_UPDATE_FORCES,
    GPU_TIME_POTENTIAL_ENERGY,
    GPU_TIME_VIRIAL_SUM,
    GPU_TIME_SAMPLE_MEMCPY,
    GPU_TIME_LATTICE,
    GPU_TIME_BOLTZMANN,
    NUM_PERF_COUNTERS,
#else /* ! USE_CUDA */
    GPU_TIME_UPDATE_CELLS,
    GPU_TIME_UPDATE_NEIGHBOURS,
    GPU_TIME_UPDATE_FORCES,
    GPU_TIME_VELOCITY_VERLET,
    GPU_TIME_MDSTEP,
    NUM_PERF_COUNTERS,
#endif /* ! USE_CUDA */
};

/**
 * performance class accumulators
 */
typedef boost::array<accumulator<float_type>, NUM_PERF_COUNTERS> perf_counters;
=======
 */
enum {
    GPU_TIME_MDSTEP,
    GPU_TIME_VELOCITY_VERLET,
#ifdef USE_CELL
    GPU_TIME_INIT_CELLS,
    GPU_TIME_UPDATE_CELLS,
    GPU_TIME_MEMCPY_CELLS,
#endif
    GPU_TIME_UPDATE_FORCES,
    GPU_TIME_SAMPLE_MEMCPY,
    GPU_TIME_LATTICE,
    GPU_TIME_BOLTZMANN,
    NUM_PERF_COUNTERS,
};

/**
 * performance class accumulators
 */
typedef boost::array<accumulator<float>, NUM_PERF_COUNTERS> perf_counters;
>>>>>>> 97d8bbff

/**
 * performance data
 */
class perf
{
public:
    perf() : m_offset(0), m_dirty(false) {}
    /** create HDF5 performance data output file */
    void open(std::string const& filename);
    /** returns HDF5 parameter group */
    H5param attrs();
    /** sample performance data */
    void sample(perf_counters const& times);
    /** clear performance counters */
    void commit();
    /** write performance data to HDF5 file */
    void flush(bool force=true);
    /** close HDF5 file */
    void close();

private:
    /** CPU tick accumulators */
    perf_counters m_times;
    /** HDF5 performance data output file */
    H5::H5File m_file;
    /** HDF5 datasets */
    boost::array<H5::DataSet, perf_counters::static_size> m_dataset;
    /** HDF5 floating-point data type */
    H5::DataType m_tid;
    /** dataset offset */
    uint64_t m_offset;
    /** pending data bit */
    bool m_dirty;
};

} // namespace mdsim

#endif /* ! MDSIM_PERF_HPP */<|MERGE_RESOLUTION|>--- conflicted
+++ resolved
@@ -24,33 +24,35 @@
 #include <string>
 #include "H5param.hpp"
 #include "accumulator.hpp"
-<<<<<<< HEAD
 #include "config.hpp"
-=======
->>>>>>> 97d8bbff
 
 namespace mdsim
 {
 
 /**
  * performance counter types
-<<<<<<< HEAD
  */
 enum {
 #ifdef USE_CUDA
     GPU_TIME_MDSTEP,
     GPU_TIME_VELOCITY_VERLET,
-# ifdef USE_HILBERT_ORDER
+# if defined(USE_NEIGHBOUR) && defined(USE_HILBERT_ORDER)
     GPU_TIME_HILBERT_SORT,
 # endif
-# ifdef USE_CELL
+# if defined(USE_NEIGHBOUR)
     GPU_TIME_UPDATE_CELLS,
     GPU_TIME_UPDATE_NEIGHBOURS,
     GPU_TIME_MAXIMUM_VELOCITY,
+# elif defined(USE_CELL)
+    GPU_TIME_INIT_CELLS,
+    GPU_TIME_UPDATE_CELLS,
+    GPU_TIME_MEMCPY_CELLS,
 # endif
     GPU_TIME_UPDATE_FORCES,
+# if defined(USE_NEIGHBOUR) || !defined(USE_CELL)
     GPU_TIME_POTENTIAL_ENERGY,
     GPU_TIME_VIRIAL_SUM,
+# endif
     GPU_TIME_SAMPLE_MEMCPY,
     GPU_TIME_LATTICE,
     GPU_TIME_BOLTZMANN,
@@ -69,28 +71,6 @@
  * performance class accumulators
  */
 typedef boost::array<accumulator<float_type>, NUM_PERF_COUNTERS> perf_counters;
-=======
- */
-enum {
-    GPU_TIME_MDSTEP,
-    GPU_TIME_VELOCITY_VERLET,
-#ifdef USE_CELL
-    GPU_TIME_INIT_CELLS,
-    GPU_TIME_UPDATE_CELLS,
-    GPU_TIME_MEMCPY_CELLS,
-#endif
-    GPU_TIME_UPDATE_FORCES,
-    GPU_TIME_SAMPLE_MEMCPY,
-    GPU_TIME_LATTICE,
-    GPU_TIME_BOLTZMANN,
-    NUM_PERF_COUNTERS,
-};
-
-/**
- * performance class accumulators
- */
-typedef boost::array<accumulator<float>, NUM_PERF_COUNTERS> perf_counters;
->>>>>>> 97d8bbff
 
 /**
  * performance data
