/* Lennard-Jones fluid simulation using CUDA
 *
 * Copyright (C) 2008  Peter Colberg
 *
 * This program is free software: you can redistribute it and/or modify
 * it under the terms of the GNU General Public License as published by
 * the Free Software Foundation, either version 3 of the License, or
 * (at your option) any later version.
 *
 * This program is distributed in the hope that it will be useful,
 * but WITHOUT ANY WARRANTY; without even the implied warranty of
 * MERCHANTABILITY or FITNESS FOR A PARTICULAR PURPOSE.  See the
 * GNU General Public License for more details.
 *
 * You should have received a copy of the GNU General Public License
 * along with this program.  If not, see <http://www.gnu.org/licenses/>.
 */

#ifndef MDSIM_LJFLUID_HPP
#define MDSIM_LJFLUID_HPP

#include <algorithm>
#include <boost/array.hpp>
#include <boost/foreach.hpp>
#include <cmath>
#include <cuda_wrapper.hpp>
#include <stdint.h>
#include "H5param.hpp"
#include "accumulator.hpp"
#include "exception.hpp"
#include "log.hpp"
#include "statistics.hpp"
#include "rand48.hpp"
#include "vector2d.hpp"
#include "vector3d.hpp"
#include "gpu/ljfluid_glue.hpp"


#define foreach BOOST_FOREACH

namespace mdsim
{

/**
 * Lennard-Jones fluid simulation using CUDA
 */
template <unsigned dimension, typename T>
class ljfluid
{
public:
    /** device floating-point vector type */
    typedef typename cuda::types::vector<dimension, typename T::value_type>::type floatn;
    /** CUDA execution time statistics */
#ifdef USE_CELL
    typedef boost::array<accumulator<float>, 7> timing;
#else
    typedef boost::array<accumulator<float>, 4> timing;
#endif

public:
    /** initialize fixed simulation parameters */
    ljfluid();
    /** set number of particles in system */
    void particles(unsigned int value);
    /** set particle density */
    void density(float value);
    /** set periodic box length */
    void box(float value);
#ifdef USE_CELL
    /** set desired average cell occupancy */
    void cell_occupancy(float value);
#endif
    /** set number of CUDA execution threads */
    void threads(unsigned int value);
    /** restore system state from phase space sample */
    template <typename V> void restore(V visitor);

    /** seed random number generator */
    void rng(unsigned int seed);
    /** restore random number generator from state */
    void rng(mdsim::rand48::state_type const& state);
    /** place particles on a face-centered cubic (fcc) lattice */
    void lattice();
    /** set system temperature according to Maxwell-Boltzmann distribution */
    void temperature(float temp);
    /** set simulation timestep */
    void timestep(float value);

    /** get number of particles */
    unsigned int const& particles() const;
#ifdef USE_CELL
    /** get number of cells per dimension */
    unsigned int const& cells() const;
    /** get total number of cell placeholders */
    unsigned int const& placeholders() const;
    /** get cell length */
    float const& cell_length() const;
    /** get effective average cell occupancy */
    float const& cell_occupancy() const;
    /** get number of placeholders per cell */
    unsigned int const& cell_size() const;
#endif
    /** get number of CUDA execution blocks */
    unsigned int blocks() const;
    /** get number of CUDA execution threads */
    unsigned int threads() const;
    /** get particle density */
    float const& density() const;
    /** get periodic box length */
    float const& box() const;
    /** get simulation timestep */
    float const& timestep() const;
    /** get potential cutoff distance */
    float const& cutoff_distance() const;

    /** stream MD simulation step on GPU */
    void mdstep();
    /** synchronize MD simulation step on GPU */
    void synchronize();
    /** copy MD simulation step results from GPU to host */
    void sample();
    /** sample trajectory */
    template <typename V> void sample(V visitor) const;
    /** get CUDA execution time statistics */
    timing const& times() const;

private:
    /** number of particles in system */
    unsigned int npart;
#ifdef USE_CELL
    /** number of cells per dimension */
    unsigned int ncell;
    /** total number of cell placeholders */
    unsigned int nplace;
    /** cell length */
    float cell_length_;
    /** effective average cell occupancy */
    float cell_occupancy_;
    /** number of placeholders per cell */
    unsigned int cell_size_;
#endif
    /** particle density */
    float density_;
    /** periodic box length */
    float box_;
    /** simulation timestep */
    float timestep_;
    /** cutoff distance for shifted Lennard-Jones potential */
    float r_cut;

    /** system state in page-locked host memory */
    struct {
	/** periodically reduced particle positions */
	cuda::host::vector<T> r;
	/** periodically extended particle positions */
	cuda::host::vector<T> R;
	/** particle velocities */
	cuda::host::vector<T> v;
#ifndef USE_CELL
	/** potential energies per particle */
	cuda::host::vector<float> en;
	/** virial equation sums per particle */
	cuda::host::vector<float> virial;
#endif
    } h_part;

    /** mean potential energy per particle */
    float en_pot_;
    /** mean virial equation sum per particle */
    float virial_;

#ifdef USE_CELL
    /** cell placeholders in page-locked host memory */
    struct {
	/** periodically reduced particle positions */
	cuda::host::vector<T> r;
	/** periodically extended particle positions */
	cuda::host::vector<T> R;
	/** particle velocities */
	cuda::host::vector<T> v;
	/** particle number tags */
	cuda::host::vector<int> n;
	/** potential energies per particle */
	cuda::host::vector<float> en;
	/** virial equation sums per particle */
	cuda::host::vector<float> virial;
    } h_cell;
#endif

#ifdef USE_CELL
    /** system state in global device memory */
    struct {
	/** periodically reduced particle positions */
	cuda::vector<floatn> r;
	/** periodically extended particle positions */
	cuda::vector<floatn> R;
	/** particle velocities */
	cuda::vector<floatn> v;
	/** particle number tags */
	cuda::vector<int> n;
	/** particle forces */
	cuda::vector<floatn> f;
	/** potential energies per particle */
	cuda::vector<float> en;
	/** virial equation sums per particle */
	cuda::vector<float> virial;
    } g_cell;

    /** system state double buffer in global device memory */
    struct {
	/** periodically reduced particle positions */
	cuda::vector<floatn> r;
	/** periodically extended particle positions */
	cuda::vector<floatn> R;
	/** particle velocities */
	cuda::vector<floatn> v;
	/** particle number tags */
	cuda::vector<int> n;
    } g_cell2;
#else
    /** system state in global device memory */
    struct {
	/** periodically reduced particle positions */
	cuda::vector<floatn> r;
	/** periodically extended particle positions */
	cuda::vector<floatn> R;
	/** particle velocities */
	cuda::vector<floatn> v;
	/** particle forces */
	cuda::vector<floatn> f;
	/** potential energies per particle */
	cuda::vector<float> en;
	/** virial equation sums per particle */
	cuda::vector<float> virial;
    } g_part;
#endif

    /** random number generator */
    mdsim::rand48 rng_;
    /** CUDA execution dimensions */
    cuda::config dim_;
#ifdef USE_CELL
    /** CUDA execution dimensions for cell-specific kernels */
    cuda::config dim_cell_;
#endif
    /** CUDA asynchronous execution */
    cuda::stream stream_;
    /** CUDA events for kernel timing */
#ifdef USE_CELL
    boost::array<cuda::event, 5> event_;
#else
    boost::array<cuda::event, 3> event_;
#endif
    /** CUDA execution time statistics */
    timing times_;
};


/**
 * initialize fixed simulation parameters
 */
template <unsigned dimension, typename T>
ljfluid<dimension, T>::ljfluid()
{
    // fixed cutoff distance for shifted Lennard-Jones potential
    r_cut = 2.5;
    LOG("potential cutoff distance: " << r_cut);

    // squared cutoff distance
    float rr_cut = r_cut * r_cut;
    // potential energy at cutoff distance
    float rri_cut = 1. / rr_cut;
    float r6i_cut = rri_cut * rri_cut * rri_cut;
    float en_cut = 2. * r6i_cut * (r6i_cut - 1.);

    try {
	cuda::copy(rr_cut, gpu::ljfluid::rr_cut);
	cuda::copy(en_cut, gpu::ljfluid::en_cut);
    }
    catch (cuda::error const& e) {
	throw exception("failed to copy cutoff parameters to device symbols");
    }
}

/**
 * set number of particles in system
 */
template <unsigned dimension, typename T>
void ljfluid<dimension, T>::particles(unsigned int value)
{
    // validate particle number
    if (value < 1) {
	throw exception("invalid number of particles");
    }
    // set particle number
    npart = value;
    LOG("number of particles: " << npart);
    // copy particle number to device symbol
    try {
	cuda::copy(npart, gpu::ljfluid::npart);
    }
    catch (cuda::error const& e) {
	throw exception("failed to copy particle number to device symbol");
    }

#ifndef USE_CELL
    // allocate global device memory for system state
    try {
	g_part.r.resize(npart);
	g_part.R.resize(npart);
	g_part.v.resize(npart);
	g_part.f.resize(npart);
	g_part.en.resize(npart);
	g_part.virial.resize(npart);
    }
    catch (cuda::error const& e) {
	throw exception("failed to allocate global device memory for system state");
    }
#endif

    // allocate page-locked host memory for system state
    try {
	h_part.r.resize(npart);
	h_part.R.resize(npart);
	h_part.v.resize(npart);
	// particle forces reside only in GPU memory
#ifndef USE_CELL
	h_part.en.resize(npart);
	h_part.virial.resize(npart);
#endif
    }
    catch (cuda::error const& e) {
	throw exception("failed to allocate page-locked host memory for system state");
    }
}

/**
 * set particle density
 */
template <unsigned dimension, typename T>
void ljfluid<dimension, T>::density(float value)
{
    // set particle density
    density_ = value;
    LOG("particle density: " << density_);

    // compute periodic box length
    box_ = powf(npart / density_, 1. / dimension);
    LOG("periodic simulation box length: " << box_);
    // copy periodic box length to device symbol
    try {
	cuda::copy(box_, gpu::ljfluid::box);
    }
    catch (cuda::error const& e) {
	throw exception("failed to copy periodic box length to device symbol");
    }
}

/**
 * set periodic box length
 */
template <unsigned dimension, typename T>
void ljfluid<dimension, T>::box(float value)
{
    // set periodic box length
    box_ = value;
    LOG("periodic simulation box length: " << box_);
    // copy periodic box length to device symbol
    try {
	cuda::copy(box_, gpu::ljfluid::box);
    }
    catch (cuda::error const& e) {
	throw exception("failed to copy periodic box length to device symbol");
    }

    // compute particle density
    density_ = npart / powf(box_, dimension);
    LOG("particle density: " << density_);
}

#ifdef USE_CELL
/**
 * set desired average cell occupancy
 */
template <unsigned dimension, typename T>
void ljfluid<dimension, T>::cell_occupancy(float value)
{
    LOG("desired average cell occupancy: " << value);

    // fixed cell size due to fixed number of CUDA execution threads per block
    cell_size_ = CELL_SIZE;

    // optimal cell length to yield desired average cell occupancy
    cell_length_ = std::pow((cell_size_ * value) / density_, 1.f / dimension);

    // set number of cells per dimension
    ncell = std::floor(box_ / std::max(r_cut, cell_length_));
    LOG("number of cells per dimension: " << ncell);

    if (ncell < 3) {
	throw exception("number of cells per dimension must be at least 3");
    }

    // set cell length from integer number of cells
    cell_length_ = box_ / ncell;
    LOG("cell length: " << cell_length_);

    // set total number of cell placeholders
    nplace = pow(ncell, dimension) * cell_size_;
    LOG("number of cell placeholders: " << nplace);

    // set effective average cell occupancy
    cell_occupancy_ = npart * 1. / nplace;
    LOG("effective average cell occupancy: " << cell_occupancy_);

    if (cell_occupancy_ > 1.) {
	throw exception("average cell occupancy must not be larger than 1.0");
    }
    else if (cell_occupancy_ > 0.5) {
	LOG_WARNING("average cell occupancy is larger than 0.5");
    }

    // copy cell parameters to device symbols
    try {
	cuda::copy(ncell, gpu::ljfluid::ncell);
    }
    catch (cuda::error const& e) {
	throw exception("failed to copy cell parameters to device symbols");
    }
}
#endif /* USE_CELL */

/**
 * set number of CUDA execution threads
 */
template <unsigned dimension, typename T>
void ljfluid<dimension, T>::threads(unsigned int value)
{
    // query CUDA device properties
    cuda::device::properties prop;
    try {
	prop = cuda::device::properties(cuda::device::get());
    }
    catch (cuda::error const& e) {
	throw exception("failed to query CUDA device properties");
    }

    // validate number of CUDA execution threads
    if (value < 1) {
	throw exception("invalid number of CUDA execution threads");
    }
    if (value > prop.max_threads_per_block()) {
	throw exception("number of CUDA execution threads exceeds maximum number of threads per block");
    }
    if (value & (value - 1)) {
	LOG_WARNING("number of CUDA execution threads not a power of 2");
    }
    if (value % prop.warp_size()) {
	LOG_WARNING("number of CUDA execution threads not a multiple of warp size (" << prop.warp_size() << ")");
    }

    // set CUDA execution dimensions
    dim_ = cuda::config(dim3((npart + value - 1) / value), dim3(value));
    LOG("number of CUDA execution blocks: " << dim_.blocks_per_grid());
    LOG("number of CUDA execution threads: " << dim_.threads_per_block());

    if (dim_.threads() != npart) {
	LOG_WARNING("number of particles (" << npart << ") not a multiple of number of CUDA execution threads (" << dim_.threads() << ")");
    }

#ifdef USE_CELL
    // set CUDA execution dimensions for cell-specific kernels
    dim_cell_ = cuda::config(dim3(powf(ncell, dimension)), dim3(cell_size_));
    LOG("number of cell CUDA execution blocks: " << dim_cell_.blocks_per_grid());
    LOG("number of cell CUDA execution threads: " << dim_cell_.threads_per_block());

    // allocate page-locked host memory for cell placeholders
    try {
	h_cell.r.resize(dim_cell_.threads());
	h_cell.R.resize(dim_cell_.threads());
	h_cell.v.resize(dim_cell_.threads());
	h_cell.n.resize(dim_cell_.threads());
	// particle forces reside only in GPU memory
	h_cell.en.resize(dim_cell_.threads());
	h_cell.virial.resize(dim_cell_.threads());
    }
    catch (cuda::error const& e) {
	throw exception("failed to allocate page-locked host memory cell placeholders");
    }

    // allocate global device memory for cell placeholders
    try {
	g_cell.r.resize(dim_cell_.threads());
	g_cell.R.resize(dim_cell_.threads());
	g_cell.v.resize(dim_cell_.threads());
	g_cell.n.resize(dim_cell_.threads());
	g_cell.f.resize(dim_cell_.threads());
	g_cell.en.resize(dim_cell_.threads());
	g_cell.virial.resize(dim_cell_.threads());
    }
    catch (cuda::error const& e) {
	throw exception("failed to allocate global device memory cell placeholders");
    }

    // allocate global device memory for double buffers
    try {
	g_cell2.r.resize(dim_cell_.threads());
	g_cell2.R.resize(dim_cell_.threads());
	g_cell2.v.resize(dim_cell_.threads());
	g_cell2.n.resize(dim_cell_.threads());
    }
    catch (cuda::error const& e) {
	throw exception("failed to allocate global device memory double buffers");
    }
#else /* USE_CELL */
    // allocate global device memory for placeholder particles
    try {
	g_part.r.reserve(dim_.threads());
	g_part.R.reserve(dim_.threads());
	g_part.v.reserve(dim_.threads());
	g_part.f.reserve(dim_.threads());
	g_part.en.reserve(dim_.threads());
	g_part.virial.reserve(dim_.threads());
    }
    catch (cuda::error const& e) {
	throw exception("failed to allocate global device memory for placeholder particles");
    }
#endif /* USE_CELL */

    // change random number generator dimensions
    try {
	rng_.resize(dim_);
    }
    catch (cuda::error const& e) {
	throw exception("failed to change random number generator dimensions");
    }
}

/**
 * restore system state from phase space sample
 */
template <unsigned dimension, typename T>
template <typename V>
void ljfluid<dimension, T>::restore(V visitor)
{
    // read phase space sample
    visitor(h_part.r, h_part.v);

    try {
#ifdef USE_CELL
	// copy periodically reduced particle positions from host to GPU
	cuda::vector<floatn> g_r(npart);
	cuda::copy(h_part.r, g_r, stream_);
	// assign particles to cells
	gpu::ljfluid::assign_cells.configure(dim_cell_, stream_);
	gpu::ljfluid::assign_cells(g_r.data(), g_cell.r.data(), g_cell.n.data());
	// replicate particle positions to periodically extended positions
	cuda::copy(g_cell.r, g_cell.R, stream_);
	// calculate forces, potential energy and virial equation sum
	gpu::ljfluid::mdstep.configure(dim_cell_, stream_);
	gpu::ljfluid::mdstep(g_cell.r.data(), g_cell.v.data(), g_cell.f.data(), g_cell.n.data(), g_cell.en.data(), g_cell.virial.data());

	// copy particle number tags from GPU to host
	cuda::copy(g_cell.n, h_cell.n, stream_);
	// wait for CUDA operations to finish
	stream_.synchronize();

	// assign velocities to cell placeholders
	for (unsigned int i = 0; i < nplace; ++i) {
	    if (IS_REAL_PARTICLE(h_cell.n[i])) {
		h_cell.v[i] = h_part.v[h_cell.n[i]];
	    }
	}
	// copy particle velocities from host to GPU (after force calculation!)
	cuda::copy(h_cell.v, g_cell.v, stream_);
#else
	// copy periodically reduced particle positions from host to GPU
	cuda::copy(h_part.r, g_part.r, stream_);
	// replicate to periodically extended particle positions
	cuda::copy(g_part.r, g_part.R, stream_);
	// calculate forces, potential energy and virial equation sum
	gpu::ljfluid::mdstep.configure(dim_, dim_.threads_per_block() * sizeof(T), stream_);
	gpu::ljfluid::mdstep(g_part.r.data(), g_part.v.data(), g_part.f.data(), g_part.en.data(), g_part.virial.data());

	// copy particle velocities from host to GPU (after force calculation!)
	cuda::copy(h_part.v, g_part.v, stream_);
#endif
	stream_.synchronize();
    }
    catch (cuda::error const& e) {
	throw exception("failed to restore system state from phase space sample");
    }
}

/**
 * seed random number generator
 */
template <unsigned dimension, typename T>
void ljfluid<dimension, T>::rng(unsigned int seed)
{
    LOG("random number generator seed: " << seed);
    try {
	rng_.set(seed);
    }
    catch (cuda::error const& e) {
	throw exception("failed to seed random number generator");
    }
}

/**
 * restore random number generator from state
 */
template <unsigned dimension, typename T>
void ljfluid<dimension, T>::rng(mdsim::rand48::state_type const& state)
{
    try {
	rng_.restore(state);
    }
    catch (cuda::error const& e) {
	throw exception("failed to restore random number generator state");
    }
}

/**
 * place particles on a face-centered cubic (fcc) lattice
 */
template <unsigned dimension, typename T>
void ljfluid<dimension, T>::lattice()
{
    LOG("placing particles on face-centered cubic (fcc) lattice");
    try {
#ifdef USE_CELL
	cuda::vector<floatn> g_r(npart);
	g_r.reserve(dim_.threads());
	// compute particle lattice positions on GPU
	gpu::ljfluid::lattice.configure(dim_, stream_);
	gpu::ljfluid::lattice(g_r.data());
	// assign particles to cells
	gpu::ljfluid::assign_cells.configure(dim_cell_, stream_);
	gpu::ljfluid::assign_cells(g_r.data(), g_cell.r.data(), g_cell.n.data());
	// replicate particle positions to periodically extended positions
	cuda::copy(g_cell.r, g_cell.R, stream_);
	// calculate forces, potential energy and virial equation sum
	gpu::ljfluid::mdstep.configure(dim_cell_, stream_);
	gpu::ljfluid::mdstep(g_cell.r.data(), g_cell.v.data(), g_cell.f.data(), g_cell.n.data(), g_cell.en.data(), g_cell.virial.data());
#else
	// compute particle lattice positions on GPU
	gpu::ljfluid::lattice.configure(dim_, stream_);
	gpu::ljfluid::lattice(g_part.r.data());
	// copy particle positions to periodically extended positions
	cuda::copy(g_part.r, g_part.R, stream_);
	// calculate forces, potential energy and virial equation sum
	gpu::ljfluid::mdstep.configure(dim_, dim_.threads_per_block() * sizeof(T), stream_);
	gpu::ljfluid::mdstep(g_part.r.data(), g_part.v.data(), g_part.f.data(), g_part.en.data(), g_part.virial.data());
#endif

	// wait for CUDA operations to finish
	stream_.synchronize();
    }
    catch (cuda::error const& e) {
	throw exception("failed to compute particle lattice positions on GPU");
    }
}

/**
 * set system temperature according to Maxwell-Boltzmann distribution
 */
template <unsigned dimension, typename T>
void ljfluid<dimension, T>::temperature(float temp)
{
    LOG("initializing velocities from Maxwell-Boltzmann distribution at temperature: " << temp);
    try {
#ifdef USE_CELL
	cuda::vector<floatn> g_v(npart);
	g_v.reserve(dim_.threads());
	// set velocities using Maxwell-Boltzmann distribution at temperature
	gpu::ljfluid::boltzmann.configure(dim_, stream_);
	gpu::ljfluid::boltzmann(g_v.data(), temp, rng_.data());
	// copy particle velocities from GPU to host
	cuda::copy(g_v, h_part.v, stream_);
	// copy particle number tags from GPU to host
	cuda::copy(g_cell.n, h_cell.n, stream_);
#else
	// set velocities using Maxwell-Boltzmann distribution at temperature
	gpu::ljfluid::boltzmann.configure(dim_, stream_);
	gpu::ljfluid::boltzmann(g_part.v.data(), temp, rng_.data());
	// copy particle velocities from GPU to host
	cuda::copy(g_part.v, h_part.v, stream_);
#endif
	// wait for CUDA operations to finish
	stream_.synchronize();
    }
    catch (cuda::error const& e) {
	throw exception("failed to compute Maxwell-Boltzmann distributed velocities on GPU");
    }

    // compute center of mass velocity
    T v_cm = mean(h_part.v.begin(), h_part.v.end());
    // set center of mass velocity to zero
    foreach (T& v, h_part.v) {
	v -= v_cm;
    }

    try {
#ifdef USE_CELL
	// assign velocities to cell placeholders
	for (unsigned int i = 0; i < nplace; ++i) {
	    if (IS_REAL_PARTICLE(h_cell.n[i])) {
		h_cell.v[i] = h_part.v[h_cell.n[i]];
	    }
	}
	// copy particle velocities from host to GPU
	cuda::copy(h_cell.v, g_cell.v, stream_);
#else
	// copy particle velocities from host to GPU
	cuda::copy(h_part.v, g_part.v, stream_);
#endif
	stream_.synchronize();
    }
    catch (cuda::error const& e) {
	throw exception("failed to set center of mass velocity to zero");
    }
}

/**
 * set simulation timestep
 */
template <unsigned dimension, typename T>
void ljfluid<dimension, T>::timestep(float value)
{
    // set simulation timestep
    timestep_ = value;
    LOG("simulation timestep: " << timestep_);
    // copy simulation timestep to device symbol
    try {
	cuda::copy(timestep_, gpu::ljfluid::timestep);
    }
    catch (cuda::error const& e) {
	throw exception("failed to copy simulation timestep to device symbol");
    }
}

/**
 * get number of particles
 */
template <unsigned dimension, typename T>
unsigned int const& ljfluid<dimension, T>::particles() const
{
    return npart;
}

#ifdef USE_CELL
/**
 * get number of cells per dimension
 */
template <unsigned dimension, typename T>
unsigned int const& ljfluid<dimension, T>::cells() const
{
    return ncell;
}

/**
 * get total number of cell placeholders
 */
template <unsigned dimension, typename T>
unsigned int const& ljfluid<dimension, T>::placeholders() const
{
    return nplace;
}

/**
 * get cell length
 */
template <unsigned dimension, typename T>
float const& ljfluid<dimension, T>::cell_length() const
{
    return cell_length_;
}

/**
 * get effective average cell occupancy
 */
template <unsigned dimension, typename T>
float const& ljfluid<dimension, T>::cell_occupancy() const
{
    return cell_occupancy_;
}

/**
 * get number of placeholders per cell
 */
template <unsigned dimension, typename T>
unsigned int const& ljfluid<dimension, T>::cell_size() const
{
    return cell_size_;
}
#endif

/**
 * get number of CUDA execution blocks
 */
template <unsigned dimension, typename T>
unsigned int ljfluid<dimension, T>::blocks() const
{
    return dim_.blocks_per_grid();
}

/**
 * get number of particles
 */
template <unsigned dimension, typename T>
unsigned int ljfluid<dimension, T>::threads() const
{
    return dim_.threads_per_block();
}

/**
 * get particle density
 */
template <unsigned dimension, typename T>
float const& ljfluid<dimension, T>::density() const
{
    return density_;
}

/**
 * get periodic box length
 */
template <unsigned dimension, typename T>
float const& ljfluid<dimension, T>::box() const
{
    return box_;
}

/**
 * get simulation timestep
 */
template <unsigned dimension, typename T>
float const& ljfluid<dimension, T>::timestep() const
{
    return timestep_;
}

/**
 * get potential cutoff distance
 */
template <unsigned dimension, typename T>
float const& ljfluid<dimension, T>::cutoff_distance() const
{
    return r_cut;
}

/**
 * stream MD simulation step on GPU
 */
template <unsigned dimension, typename T>
void ljfluid<dimension, T>::mdstep()
{
#ifdef USE_CELL
    // first leapfrog step of integration of differential equations of motion
    try {
	event_[1].record(stream_);
	gpu::ljfluid::inteq.configure(dim_cell_, stream_);
	gpu::ljfluid::inteq(g_cell.r.data(), g_cell.R.data(), g_cell.v.data(), g_cell.f.data());
	event_[2].record(stream_);
    }
    catch (cuda::error const& e) {
	throw exception("failed to stream first leapfrog step on GPU");
    }

    // update cell lists
    try {
	gpu::ljfluid::update_cells.configure(dim_cell_, stream_);
	gpu::ljfluid::update_cells(g_cell.r.data(), g_cell.R.data(), g_cell.v.data(), g_cell.n.data(), g_cell2.r.data(), g_cell2.R.data(), g_cell2.v.data(), g_cell2.n.data());
	event_[3].record(stream_);

	cuda::copy(g_cell2.r, g_cell.r, stream_);
	cuda::copy(g_cell2.R, g_cell.R, stream_);
	cuda::copy(g_cell2.v, g_cell.v, stream_);
	cuda::copy(g_cell2.n, g_cell.n, stream_);
	event_[4].record(stream_);
    }
    catch (cuda::error const& e) {
	throw exception("failed to stream cell list update on GPU");
    }

    // Lennard-Jones force calculation
    try {
	gpu::ljfluid::mdstep.configure(dim_cell_, stream_);
	gpu::ljfluid::mdstep(g_cell.r.data(), g_cell.v.data(), g_cell.f.data(), g_cell.n.data(), g_cell.en.data(), g_cell.virial.data());
	event_[0].record(stream_);
    }
    catch (cuda::error const& e) {
	throw exception("failed to stream force calculation on GPU");
    }
#else
    // first leapfrog step of integration of differential equations of motion
    try {
	event_[1].record(stream_);
	gpu::ljfluid::inteq.configure(dim_, stream_);
	gpu::ljfluid::inteq(g_part.r.data(), g_part.R.data(), g_part.v.data(), g_part.f.data());
	event_[2].record(stream_);
    }
    catch (cuda::error const& e) {
	throw exception("failed to stream first leapfrog step on GPU");
    }

    // Lennard-Jones force calculation
    try {
	gpu::ljfluid::mdstep.configure(dim_, dim_.threads_per_block() * sizeof(T), stream_);
	gpu::ljfluid::mdstep(g_part.r.data(), g_part.v.data(), g_part.f.data(), g_part.en.data(), g_part.virial.data());
	event_[0].record(stream_);
    }
    catch (cuda::error const& e) {
	throw exception("failed to stream force calculation on GPU");
    }
#endif
}

/**
 * synchronize MD simulation step on GPU
 */
template <unsigned dimension, typename T>
void ljfluid<dimension, T>::synchronize()
{
    try {
	// wait for MD simulation step on GPU to finish
	event_[0].synchronize();
    }
    catch (cuda::error const& e) {
	throw exception("MD simulation step on GPU failed");
    }

<<<<<<< HEAD
=======
    // accumulate total MD step GPU time
    times_[0] += event_[0] - event_[1];
    // accumulate leapfrog step of integration GPU kernel time
    times_[2] += event_[2] - event_[1];
#ifdef USE_CELL
    // accumulate Lennard-Jones force calculation GPU kernel time
    times_[3] += event_[0] - event_[4];
    // accumulate cell lists update GPU kernel time
    times_[4] += event_[3] - event_[2];
    // accumulate cell lists update GPU memcpy time
    times_[5] += event_[4] - event_[3];
    // accumulate cell lists update total GPU time
    times_[6] += event_[4] - event_[2];
#else
    // accumulate Lennard-Jones force calculation GPU kernel time
    times_[3] += event_[0] - event_[2];
#endif
}

/**
 * copy MD simulation step results from GPU to host
 */
template <unsigned dimension, typename T>
void ljfluid<dimension, T>::sample()
{
    // mean potential energy per particle
    boost::accumulators::accumulator_set<float, boost::accumulators::features<boost::accumulators::tag::mean> > en_pot;
    // mean virial equation sum per particle
    boost::accumulators::accumulator_set<float, boost::accumulators::features<boost::accumulators::tag::mean> > virial;

>>>>>>> e8e83337
#ifdef USE_CELL
    // copy MD simulation step results from GPU to host
    try {
	event_[1].record(stream_);
	// copy periodically reduce particles positions
	cuda::copy(g_cell.r, h_cell.r, stream_);
	// copy periodically extended particles positions
	cuda::copy(g_cell.R, h_cell.R, stream_);
	// copy particle velocities
	cuda::copy(g_cell.v, h_cell.v, stream_);
	// copy particle number tags
	cuda::copy(g_cell.n, h_cell.n, stream_);
	// copy potential energies per particle and virial equation sums
	cuda::copy(g_cell.en, h_cell.en, stream_);
	// copy virial equation sums per particle
	cuda::copy(g_cell.virial, h_cell.virial, stream_);
	event_[0].record(stream_);

	// wait for CUDA operations to finish
	event_[0].synchronize();
    }
    catch (cuda::error const& e) {
	throw exception("failed to copy MD simulation step results from GPU to host");
    }

    // mean potential energy per particle
    en_pot_ = 0.;
    // mean virial equation sum per particle
    virial_ = 0.;
    // number of particles found in cells
    unsigned int count = 0;

    for (unsigned int i = 0; i < nplace; ++i) {
	// check if real particle
	if (IS_REAL_PARTICLE(h_cell.n[i])) {
	    // copy periodically reduced particle positions
	    h_part.r[h_cell.n[i]] = h_cell.r[i];
	    // copy periodically extended particle positions
	    h_part.R[h_cell.n[i]] = h_cell.R[i];
	    // copy particle velocities
	    h_part.v[h_cell.n[i]] = h_cell.v[i];

	    count++;

	    // calculate mean potential energy per particle
	    en_pot_ += (h_cell.en[i] - en_pot_) / count;
	    // calculate mean virial equation sum per particle
	    virial_ += (h_cell.virial[i] - virial_) / count;
	}
    }
    // validate number of particles
    if (count != npart) {
	throw exception("particle loss while updating cell lists");
    }
#else
    // copy MD simulation step results from GPU to host
    try {
	event_[1].record(stream_);
	// copy periodically reduce particles positions
	cuda::copy(g_part.r, h_part.r, stream_);
	// copy periodically extended particles positions
	cuda::copy(g_part.R, h_part.R, stream_);
	// copy particle velocities
	cuda::copy(g_part.v, h_part.v, stream_);
	// copy potential energies per particle and virial equation sums
	cuda::copy(g_part.en, h_part.en, stream_);
	// copy virial equation sums per particle
	cuda::copy(g_part.virial, h_part.virial, stream_);
	event_[0].record(stream_);

	// wait for CUDA operations to finish
	event_[0].synchronize();
    }
    catch (cuda::error const& e) {
	throw exception("failed to copy MD simulation step results from GPU to host");
    }

    // calculate mean potential energy per particle
    en_pot_ = mean(h_part.en.begin(), h_part.en.end());
    // calculate mean virial equation sum per particle
    virial_ = mean(h_part.virial.begin(), h_part.virial.end());
#endif

    // ensure that system is still in valid state after MD step
    if (std::isnan(en_pot_)) {
	throw exception("potential energy diverged due to excessive timestep or density");
    }

    // accumulate MD step GPU to host memcpy time
    times_[1] += event_[0] - event_[1];
}

/**
 * sample trajectory
 */
template <unsigned dimension, typename T>
template <typename V>
void ljfluid<dimension, T>::sample(V visitor) const
{
    visitor(h_part.r, h_part.R, h_part.v, en_pot_, virial_);
}

/**
 * get CUDA execution time statistics
 */
template <unsigned dimension, typename T>
typename ljfluid<dimension, T>::timing const& ljfluid<dimension, T>::times() const
{
    return times_;
}

} // namespace mdsim

#undef foreach

#endif /* ! MDSIM_LJFLUID_HPP */<|MERGE_RESOLUTION|>--- conflicted
+++ resolved
@@ -931,8 +931,6 @@
 	throw exception("MD simulation step on GPU failed");
     }
 
-<<<<<<< HEAD
-=======
     // accumulate total MD step GPU time
     times_[0] += event_[0] - event_[1];
     // accumulate leapfrog step of integration GPU kernel time
@@ -958,12 +956,6 @@
 template <unsigned dimension, typename T>
 void ljfluid<dimension, T>::sample()
 {
-    // mean potential energy per particle
-    boost::accumulators::accumulator_set<float, boost::accumulators::features<boost::accumulators::tag::mean> > en_pot;
-    // mean virial equation sum per particle
-    boost::accumulators::accumulator_set<float, boost::accumulators::features<boost::accumulators::tag::mean> > virial;
-
->>>>>>> e8e83337
 #ifdef USE_CELL
     // copy MD simulation step results from GPU to host
     try {
