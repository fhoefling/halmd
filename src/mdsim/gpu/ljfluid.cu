--- conflicted
+++ resolved
@@ -296,64 +296,47 @@
     //
 
 #ifdef DIM_3D
-<<<<<<< HEAD
     // sum forces over this cell
-    compute_cell_forces<block_size, true>(g_r, g_tag, make_int3( 0,  0,  0), r, tag, f, en, virial);
+    compute_cell_forces<block_size, true>(g_r, g_tag, make_int3( 0,  0,  0), r, tag, f, ff, en, virial);
     // sum forces over 26 neighbour cells, grouped into 13 pairs of mutually opposite cells
-    compute_cell_forces<block_size, false>(g_r, g_tag, make_int3(-1, -1, -1), r, tag, f, en, virial);
-    compute_cell_forces<block_size, false>(g_r, g_tag, make_int3(+1, +1, +1), r, tag, f, en, virial);
-    compute_cell_forces<block_size, false>(g_r, g_tag, make_int3(-1, -1, +1), r, tag, f, en, virial);
-    compute_cell_forces<block_size, false>(g_r, g_tag, make_int3(+1, +1, -1), r, tag, f, en, virial);
-    compute_cell_forces<block_size, false>(g_r, g_tag, make_int3(-1, +1, +1), r, tag, f, en, virial);
-    compute_cell_forces<block_size, false>(g_r, g_tag, make_int3(+1, -1, -1), r, tag, f, en, virial);
-    compute_cell_forces<block_size, false>(g_r, g_tag, make_int3(+1, -1, +1), r, tag, f, en, virial);
-    compute_cell_forces<block_size, false>(g_r, g_tag, make_int3(-1, +1, -1), r, tag, f, en, virial);
-    compute_cell_forces<block_size, false>(g_r, g_tag, make_int3(-1, -1,  0), r, tag, f, en, virial);
-    compute_cell_forces<block_size, false>(g_r, g_tag, make_int3(+1, +1,  0), r, tag, f, en, virial);
-    compute_cell_forces<block_size, false>(g_r, g_tag, make_int3(-1, +1,  0), r, tag, f, en, virial);
-    compute_cell_forces<block_size, false>(g_r, g_tag, make_int3(+1, -1,  0), r, tag, f, en, virial);
-    compute_cell_forces<block_size, false>(g_r, g_tag, make_int3(-1,  0, -1), r, tag, f, en, virial);
-    compute_cell_forces<block_size, false>(g_r, g_tag, make_int3(+1,  0, +1), r, tag, f, en, virial);
-    compute_cell_forces<block_size, false>(g_r, g_tag, make_int3(-1,  0, +1), r, tag, f, en, virial);
-    compute_cell_forces<block_size, false>(g_r, g_tag, make_int3(+1,  0, -1), r, tag, f, en, virial);
-    compute_cell_forces<block_size, false>(g_r, g_tag, make_int3( 0, -1, -1), r, tag, f, en, virial);
-    compute_cell_forces<block_size, false>(g_r, g_tag, make_int3( 0, +1, +1), r, tag, f, en, virial);
-    compute_cell_forces<block_size, false>(g_r, g_tag, make_int3( 0, -1, +1), r, tag, f, en, virial);
-    compute_cell_forces<block_size, false>(g_r, g_tag, make_int3( 0, +1, -1), r, tag, f, en, virial);
-    compute_cell_forces<block_size, false>(g_r, g_tag, make_int3(-1,  0,  0), r, tag, f, en, virial);
-    compute_cell_forces<block_size, false>(g_r, g_tag, make_int3(+1,  0,  0), r, tag, f, en, virial);
-    compute_cell_forces<block_size, false>(g_r, g_tag, make_int3( 0, -1,  0), r, tag, f, en, virial);
-    compute_cell_forces<block_size, false>(g_r, g_tag, make_int3( 0, +1,  0), r, tag, f, en, virial);
-    compute_cell_forces<block_size, false>(g_r, g_tag, make_int3( 0,  0, -1), r, tag, f, en, virial);
-    compute_cell_forces<block_size, false>(g_r, g_tag, make_int3( 0,  0, +1), r, tag, f, en, virial);
+    compute_cell_forces<block_size, false>(g_r, g_tag, make_int3(-1, -1, -1), r, tag, f, ff, en, virial);
+    compute_cell_forces<block_size, false>(g_r, g_tag, make_int3(+1, +1, +1), r, tag, f, ff, en, virial);
+    compute_cell_forces<block_size, false>(g_r, g_tag, make_int3(-1, -1, +1), r, tag, f, ff, en, virial);
+    compute_cell_forces<block_size, false>(g_r, g_tag, make_int3(+1, +1, -1), r, tag, f, ff, en, virial);
+    compute_cell_forces<block_size, false>(g_r, g_tag, make_int3(-1, +1, +1), r, tag, f, ff, en, virial);
+    compute_cell_forces<block_size, false>(g_r, g_tag, make_int3(+1, -1, -1), r, tag, f, ff, en, virial);
+    compute_cell_forces<block_size, false>(g_r, g_tag, make_int3(+1, -1, +1), r, tag, f, ff, en, virial);
+    compute_cell_forces<block_size, false>(g_r, g_tag, make_int3(-1, +1, -1), r, tag, f, ff, en, virial);
+    compute_cell_forces<block_size, false>(g_r, g_tag, make_int3(-1, -1,  0), r, tag, f, ff, en, virial);
+    compute_cell_forces<block_size, false>(g_r, g_tag, make_int3(+1, +1,  0), r, tag, f, ff, en, virial);
+    compute_cell_forces<block_size, false>(g_r, g_tag, make_int3(-1, +1,  0), r, tag, f, ff, en, virial);
+    compute_cell_forces<block_size, false>(g_r, g_tag, make_int3(+1, -1,  0), r, tag, f, ff, en, virial);
+    compute_cell_forces<block_size, false>(g_r, g_tag, make_int3(-1,  0, -1), r, tag, f, ff, en, virial);
+    compute_cell_forces<block_size, false>(g_r, g_tag, make_int3(+1,  0, +1), r, tag, f, ff, en, virial);
+    compute_cell_forces<block_size, false>(g_r, g_tag, make_int3(-1,  0, +1), r, tag, f, ff, en, virial);
+    compute_cell_forces<block_size, false>(g_r, g_tag, make_int3(+1,  0, -1), r, tag, f, ff, en, virial);
+    compute_cell_forces<block_size, false>(g_r, g_tag, make_int3( 0, -1, -1), r, tag, f, ff, en, virial);
+    compute_cell_forces<block_size, false>(g_r, g_tag, make_int3( 0, +1, +1), r, tag, f, ff, en, virial);
+    compute_cell_forces<block_size, false>(g_r, g_tag, make_int3( 0, -1, +1), r, tag, f, ff, en, virial);
+    compute_cell_forces<block_size, false>(g_r, g_tag, make_int3( 0, +1, -1), r, tag, f, ff, en, virial);
+    compute_cell_forces<block_size, false>(g_r, g_tag, make_int3(-1,  0,  0), r, tag, f, ff, en, virial);
+    compute_cell_forces<block_size, false>(g_r, g_tag, make_int3(+1,  0,  0), r, tag, f, ff, en, virial);
+    compute_cell_forces<block_size, false>(g_r, g_tag, make_int3( 0, -1,  0), r, tag, f, ff, en, virial);
+    compute_cell_forces<block_size, false>(g_r, g_tag, make_int3( 0, +1,  0), r, tag, f, ff, en, virial);
+    compute_cell_forces<block_size, false>(g_r, g_tag, make_int3( 0,  0, -1), r, tag, f, ff, en, virial);
+    compute_cell_forces<block_size, false>(g_r, g_tag, make_int3( 0,  0, +1), r, tag, f, ff, en, virial);
 #else
     // sum forces over this cell
-    compute_cell_forces<block_size, true>(g_r, g_tag, make_int2( 0,  0), r, tag, f, en, virial);
+    compute_cell_forces<block_size, true>(g_r, g_tag, make_int2( 0,  0), r, tag, f, ff, en, virial);
     // sum forces over 8 neighbour cells, grouped into 4 pairs of mutually opposite cells
-    compute_cell_forces<block_size, false>(g_r, g_tag, make_int2(-1, -1), r, tag, f, en, virial);
-    compute_cell_forces<block_size, false>(g_r, g_tag, make_int2(+1, +1), r, tag, f, en, virial);
-    compute_cell_forces<block_size, false>(g_r, g_tag, make_int2(-1, +1), r, tag, f, en, virial);
-    compute_cell_forces<block_size, false>(g_r, g_tag, make_int2(+1, -1), r, tag, f, en, virial);
-    compute_cell_forces<block_size, false>(g_r, g_tag, make_int2(-1,  0), r, tag, f, en, virial);
-    compute_cell_forces<block_size, false>(g_r, g_tag, make_int2(+1,  0), r, tag, f, en, virial);
-    compute_cell_forces<block_size, false>(g_r, g_tag, make_int2( 0, -1), r, tag, f, en, virial);
-    compute_cell_forces<block_size, false>(g_r, g_tag, make_int2( 0, +1), r, tag, f, en, virial);
-=======
-    compute_cell_forces<block_size, true>(g_r, g_tag, make_int3( 0,  0,  0), r, tag, f, ff, en, virial);
-    // visit 26 neighbour cells
-    for (int x = -1; x <= 1; ++x)
-	for (int y = -1; y <= 1; ++y)
-	    for (int z = -1; z <= 1; ++z)
-		if (x != 0 || y != 0 || z != 0)
-		    compute_cell_forces<block_size, false>(g_r, g_tag, make_int3(x,  y,  z), r, tag, f, ff, en, virial);
-#else
-    compute_cell_forces<block_size, true>(g_r, g_tag, make_int2( 0,  0), r, tag, f, ff, en, virial);
-    // visit 8 neighbour cells
-    for (int x = -1; x <= 1; ++x)
-	for (int y = -1; y <= 1; ++y)
-	    if (x != 0 || y != 0)
-		compute_cell_forces<block_size, false>(g_r, g_tag, make_int2(x, y), r, tag, f, ff, en, virial);
->>>>>>> c93815d6
+    compute_cell_forces<block_size, false>(g_r, g_tag, make_int2(-1, -1), r, tag, f, ff, en, virial);
+    compute_cell_forces<block_size, false>(g_r, g_tag, make_int2(+1, +1), r, tag, f, ff, en, virial);
+    compute_cell_forces<block_size, false>(g_r, g_tag, make_int2(-1, +1), r, tag, f, ff, en, virial);
+    compute_cell_forces<block_size, false>(g_r, g_tag, make_int2(+1, -1), r, tag, f, ff, en, virial);
+    compute_cell_forces<block_size, false>(g_r, g_tag, make_int2(-1,  0), r, tag, f, ff, en, virial);
+    compute_cell_forces<block_size, false>(g_r, g_tag, make_int2(+1,  0), r, tag, f, ff, en, virial);
+    compute_cell_forces<block_size, false>(g_r, g_tag, make_int2( 0, -1), r, tag, f, ff, en, virial);
+    compute_cell_forces<block_size, false>(g_r, g_tag, make_int2( 0, +1), r, tag, f, ff, en, virial);
 #endif
 
     // second leapfrog step as part of integration of equations of motion
