/* Lennard-Jones fluid kernel
 *
 * Copyright (C) 2008  Peter Colberg
 *
 * This program is free software: you can redistribute it and/or modify
 * it under the terms of the GNU General Public License as published by
 * the Free Software Foundation, either version 3 of the License, or
 * (at your option) any later version.
 *
 * This program is distributed in the hope that it will be useful,
 * but WITHOUT ANY WARRANTY; without even the implied warranty of
 * MERCHANTABILITY or FITNESS FOR A PARTICULAR PURPOSE.  See the
 * GNU General Public License for more details.
 *
 * You should have received a copy of the GNU General Public License
 * along with this program.  If not, see <http://www.gnu.org/licenses/>.
 */

#ifndef MDSIM_GPU_LJFLUID_GLUE_HPP
#define MDSIM_GPU_LJFLUID_GLUE_HPP

#include <cuda_wrapper.hpp>

/** virtual particle tag */
#define VIRTUAL_PARTICLE	-1

#ifdef USE_CELL

#ifndef CELL_SIZE
/** fixed number of placeholders per cell */
#define CELL_SIZE 32
#endif

/** real particle tag */
#define REAL_PARTICLE(x)	(x)

#define IS_REAL_PARTICLE(x)	(x >= 0)

#endif /* USE_CELL */

namespace mdsim { namespace gpu { namespace ljfluid
{

#ifdef DIM_3D
extern cuda::function<void (float4*, float4*, float4*, float4 const*)> inteq;
<<<<<<< HEAD
# ifdef USE_CELL
=======
#ifdef USE_CELL
>>>>>>> 97d8bbff
extern cuda::function<void (float4 const*, float4*, float4*, int const*, float*, float*)> mdstep;
extern cuda::function<void (float4 const*, float*)> maximum_velocity;
extern cuda::function<void (float4 const*, uint*)> compute_cell;
extern cuda::function<void (const int*, float4*, float4*, float4*, int*)> order_particles;
extern cuda::texture<float4> r;
extern cuda::texture<float4> R;
extern cuda::texture<float4> v;
# else
extern cuda::function<void (float4*, float4*, float4*, float*, float*)> mdstep;
# endif
extern cuda::function<void (float4*, unsigned int)> lattice;
extern cuda::function<void (float4*, unsigned int)> lattice_simple;
#else /* DIM_3D */
extern cuda::function<void (float2*, float2*, float2*, float2 const*)> inteq;
<<<<<<< HEAD
# ifdef USE_CELL
=======
#ifdef USE_CELL
>>>>>>> 97d8bbff
extern cuda::function<void (float2 const*, float2*, float2*, int const*, float*, float*)> mdstep;
extern cuda::function<void (float2 const*, float*)> maximum_velocity;
extern cuda::function<void (float2 const*, uint*)> compute_cell;
extern cuda::function<void (const int*, float2*, float2*, float2*, int*)> order_particles;
extern cuda::texture<float2> r;
extern cuda::texture<float2> R;
extern cuda::texture<float2> v;
# else
extern cuda::function<void (float2*, float2*, float2*, float*, float*)> mdstep;
# endif
extern cuda::function<void (float2*, unsigned int)> lattice;
extern cuda::function<void (float2*, unsigned int)> lattice_simple;
#endif /* DIM_3D */

extern cuda::symbol<unsigned int> npart;
extern cuda::symbol<float> box;
extern cuda::symbol<float> timestep;
extern cuda::symbol<float> r_cut;
extern cuda::symbol<float> rr_cut;
extern cuda::symbol<float> en_cut;
extern cuda::function<void (int*)> init_tags;
extern cuda::function<void (float const*, float2*)> potential_energy_sum;

#ifdef USE_CELL
extern cuda::function<void (int const*, int*)> update_neighbours;
extern cuda::symbol<unsigned int> ncell;
extern cuda::symbol<unsigned int> nbl_size;
extern cuda::symbol<unsigned int> nbl_stride;
extern cuda::symbol<float> r_cell;
extern cuda::symbol<float> rr_cell;
extern cuda::texture<int> tag;
extern cuda::function<void (uint const*, int const*, int const*, int*)> assign_cells;
extern cuda::function<void (uint*, int*)> find_cell_offset;
extern cuda::function<void (int*)> gen_index;
#endif

#ifdef USE_POTENTIAL_SMOOTHING
extern cuda::symbol<float> rri_smooth;
extern cuda::function <void (float3*, const float2)> sample_smooth_function;
#endif

}}} // namespace mdsim::gpu::ljfluid

#endif /* ! MDSIM_GPU_LJFLUID_GLUE_HPP */<|MERGE_RESOLUTION|>--- conflicted
+++ resolved
@@ -24,7 +24,7 @@
 /** virtual particle tag */
 #define VIRTUAL_PARTICLE	-1
 
-#ifdef USE_CELL
+#ifdef USE_NEIGHBOUR
 
 #ifndef CELL_SIZE
 /** fixed number of placeholders per cell */
@@ -36,18 +36,14 @@
 
 #define IS_REAL_PARTICLE(x)	(x >= 0)
 
-#endif /* USE_CELL */
+#endif /* USE_NEIGHBOUR */
 
 namespace mdsim { namespace gpu { namespace ljfluid
 {
 
 #ifdef DIM_3D
 extern cuda::function<void (float4*, float4*, float4*, float4 const*)> inteq;
-<<<<<<< HEAD
-# ifdef USE_CELL
-=======
-#ifdef USE_CELL
->>>>>>> 97d8bbff
+# ifdef USE_NEIGHBOUR
 extern cuda::function<void (float4 const*, float4*, float4*, int const*, float*, float*)> mdstep;
 extern cuda::function<void (float4 const*, float*)> maximum_velocity;
 extern cuda::function<void (float4 const*, uint*)> compute_cell;
@@ -62,11 +58,7 @@
 extern cuda::function<void (float4*, unsigned int)> lattice_simple;
 #else /* DIM_3D */
 extern cuda::function<void (float2*, float2*, float2*, float2 const*)> inteq;
-<<<<<<< HEAD
-# ifdef USE_CELL
-=======
-#ifdef USE_CELL
->>>>>>> 97d8bbff
+# ifdef USE_NEIGHBOUR
 extern cuda::function<void (float2 const*, float2*, float2*, int const*, float*, float*)> mdstep;
 extern cuda::function<void (float2 const*, float*)> maximum_velocity;
 extern cuda::function<void (float2 const*, uint*)> compute_cell;
@@ -90,7 +82,7 @@
 extern cuda::function<void (int*)> init_tags;
 extern cuda::function<void (float const*, float2*)> potential_energy_sum;
 
-#ifdef USE_CELL
+#ifdef USE_NEIGHBOUR
 extern cuda::function<void (int const*, int*)> update_neighbours;
 extern cuda::symbol<unsigned int> ncell;
 extern cuda::symbol<unsigned int> nbl_size;
