--- conflicted
+++ resolved
@@ -23,61 +23,51 @@
 #define PROGRAM_VERSION		"@PROGRAM_VERSION@"
 
 #ifdef DIM_3D
-<<<<<<< HEAD
-# define PROGRAM_VARIANT_00	"+3D"
+# define PROGRAM_VARIANT_0	"+3D"
 #else
-# define PROGRAM_VARIANT_00	"+2D"
+# define PROGRAM_VARIANT_0	"+2D"
 #endif
 
 #ifdef USE_CUDA
-# define PROGRAM_VARIANT_0	PROGRAM_VARIANT_00 " +CUDA"
+# define PROGRAM_VARIANT_1	PROGRAM_VARIANT_0 " +CUDA"
 #else
-# define PROGRAM_VARIANT_0	PROGRAM_VARIANT_00
+# define PROGRAM_VARIANT_1	PROGRAM_VARIANT_0
 #endif
 
 #ifdef USE_CELL
-# define PROGRAM_VARIANT_1	PROGRAM_VARIANT_0 " +CELL +NEIGHBOUR +VVERLET"
-=======
-# define PROGRAM_VARIANT_0	"+3D +CUDA"
-#else
-# define PROGRAM_VARIANT_0	"+2D +CUDA"
-#endif
-
-#ifdef USE_CELL
-# define PROGRAM_VARIANT_1	PROGRAM_VARIANT_0 " +CELL +VVERLET"
->>>>>>> 97d8bbff
-#else
-# define PROGRAM_VARIANT_1	PROGRAM_VARIANT_0 " +VVERLET"
-#endif
-
-<<<<<<< HEAD
-#ifdef USE_POTENTIAL_SMOOTHING
-# define PROGRAM_VARIANT_2	PROGRAM_VARIANT_1 " +C2POT"
-=======
-#ifdef USE_DSFUN
-# define PROGRAM_VARIANT_2	PROGRAM_VARIANT_1 " +DSFUN"
->>>>>>> 97d8bbff
+# define PROGRAM_VARIANT_2	PROGRAM_VARIANT_1 " +CELL"
 #else
 # define PROGRAM_VARIANT_2	PROGRAM_VARIANT_1
 #endif
 
-<<<<<<< HEAD
-#ifdef USE_HILBERT_ORDER
-# define PROGRAM_VARIANT	PROGRAM_VARIANT_2 " +HILBERT"
-#else
-# define PROGRAM_VARIANT	PROGRAM_VARIANT_2
-=======
-#ifdef USE_CELL_SUMMATION_ORDER
-# define PROGRAM_VARIANT_3	PROGRAM_VARIANT_2 " +SUMORD"
+#ifdef USE_DSFUN
+# define PROGRAM_VARIANT_3	PROGRAM_VARIANT_2 " +DSFUN"
 #else
 # define PROGRAM_VARIANT_3	PROGRAM_VARIANT_2
 #endif
 
+#ifdef USE_CELL_SUMMATION_ORDER
+# define PROGRAM_VARIANT_4	PROGRAM_VARIANT_3 " +SUMORD"
+#else
+# define PROGRAM_VARIANT_4	PROGRAM_VARIANT_3
+#endif
+
+#ifdef USE_NEIGHBOUR
+# define PROGRAM_VARIANT_5	PROGRAM_VARIANT_4 " +NEIGHBOUR"
+#else
+# define PROGRAM_VARIANT_5	PROGRAM_VARIANT_4
+#endif
+
 #ifdef USE_POTENTIAL_SMOOTHING
-# define PROGRAM_VARIANT	PROGRAM_VARIANT_3 " +C2POT"
+# define PROGRAM_VARIANT_6	PROGRAM_VARIANT_5 " +C2POT"
 #else
-# define PROGRAM_VARIANT	PROGRAM_VARIANT_3
->>>>>>> 97d8bbff
+# define PROGRAM_VARIANT_6	PROGRAM_VARIANT_5
+#endif
+
+#ifdef USE_HILBERT_ORDER
+# define PROGRAM_VARIANT	PROGRAM_VARIANT_6 " +HILBERT"
+#else
+# define PROGRAM_VARIANT	PROGRAM_VARIANT_6
 #endif
 
 #define PROGRAM_DATE		"@PROGRAM_DATE@"
