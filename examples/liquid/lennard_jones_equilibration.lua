--- conflicted
+++ resolved
@@ -55,9 +55,9 @@
         local nparticle = assert(args.particles[s + 1])
         for i = 1, nparticle do table.insert(species, s) end
     end
-<<<<<<< HEAD
-    particle:set_species(species)
+    particle.data["species"] = species
 
+    -- select particles from upper right quadrant of the box
     local origin = {}
     for i = 1, dimension do
         origin[i] = 0
@@ -66,9 +66,6 @@
     local geometry = mdsim.geometries.cuboid({origin = origin, length = length})
     local region = mdsim.region({particle = particle, label = "upper quadrant", geometry = geometry, box = box})
 
-=======
-    particle.data["species"] = species
->>>>>>> ab3be6a4
     -- set initial particle positions
     local lattice = mdsim.positions.lattice({box = box, particle = particle})
     lattice:set()
