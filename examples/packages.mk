#
# Copyright © 2011  Peter Colberg
#
# This program is free software: you can redistribute it and/or modify
# it under the terms of the GNU General Public License as published by
# the Free Software Foundation, either version 3 of the License, or
# (at your option) any later version.
#
# This program is distributed in the hope that it will be useful,
# but WITHOUT ANY WARRANTY; without even the implied warranty of
# MERCHANTABILITY or FITNESS FOR A PARTICULAR PURPOSE.  See the
# GNU General Public License for more details.
#
# You should have received a copy of the GNU General Public License
# along with this program.  If not, see <http://www.gnu.org/licenses/>.
#

# default installation prefix
PREFIX = $(HOME)/opt

# support parallel builds
ifdef CONCURRENCY_LEVEL
    PARALLEL_BUILD_FLAGS = -j$(CONCURRENCY_LEVEL)
endif

##
## define commonly used commands
##

WGET = wget
TAR = tar
RM = rm -rf
CP = cp -r
TOUCH = touch
PATCH = patch
SHA256SUM = sha256sum --check

##
## define top-level targets
##

build: build-cmake build-lua build-boost build-hdf5

fetch: fetch-cmake fetch-lua fetch-boost fetch-hdf5

install: install-cmake install-lua install-boost install-hdf5

clean: clean-cmake clean-lua clean-boost clean-hdf5

distclean: distclean-cmake distclean-lua distclean-boost distclean-hdf5

env: env-cmake env-lua env-boost env-hdf5

##
## CMake with CMake-CUDA patch
##

CMAKE_VERSION = 2.8.8
CMAKE_TARBALL = cmake-$(CMAKE_VERSION).tar.gz
CMAKE_TARBALL_URL = http://www.cmake.org/files/v2.8/$(CMAKE_TARBALL)
CMAKE_TARBALL_SHA256 = 2b59897864d6220ff20aa8eac64cac8994e004898a1c0f899c8cb4d7b7570b46
CMAKE_CUDA_PATCH = cmake-cuda-2.8.8-0-gc6154b1.patch
CMAKE_CUDA_PATCH_URL = http://sourceforge.net/projects/halmd/files/libs/cmake/$(CMAKE_CUDA_PATCH)
CMAKE_CUDA_PATCH_SHA256 = e2dd8134787543f97ef9399755f4636dc5731ea7c65ef0f7a3bbb1ca48c88b7f
CMAKE_BUILD_DIR = cmake-$(CMAKE_VERSION)
CMAKE_INSTALL_DIR = $(PREFIX)/cmake-$(CMAKE_VERSION)

.fetch-cmake:
	@$(RM) $(CMAKE_TARBALL)
	@$(RM) $(CMAKE_CUDA_PATCH)
	$(WGET) $(CMAKE_TARBALL_URL)
	$(WGET) $(CMAKE_CUDA_PATCH_URL)
	@echo '$(CMAKE_TARBALL_SHA256)  $(CMAKE_TARBALL)' | $(SHA256SUM)
	@echo '$(CMAKE_CUDA_PATCH_SHA256)  $(CMAKE_CUDA_PATCH)' | $(SHA256SUM)
	@$(TOUCH) $@

fetch-cmake: .fetch-cmake

.extract-cmake: .fetch-cmake
	$(RM) $(CMAKE_BUILD_DIR)
	$(TAR) -xzf $(CMAKE_TARBALL)
	cd $(CMAKE_BUILD_DIR) && $(PATCH) -p1 < $(CURDIR)/$(CMAKE_CUDA_PATCH)
	@$(TOUCH) $@

extract-cmake: .extract-cmake

.configure-cmake: .extract-cmake
	cd $(CMAKE_BUILD_DIR) && ./configure --prefix=$(CMAKE_INSTALL_DIR)
	@$(TOUCH) $@

configure-cmake: .configure-cmake

.build-cmake: .configure-cmake
	cd $(CMAKE_BUILD_DIR) && make $(PARALLEL_BUILD_FLAGS)
	@$(TOUCH) $@

build-cmake: .build-cmake

install-cmake: .build-cmake
	cd $(CMAKE_BUILD_DIR) && make install

clean-cmake:
	@$(RM) .build-cmake
	@$(RM) .configure-cmake
	@$(RM) .extract-cmake
	$(RM) $(CMAKE_BUILD_DIR)

distclean-cmake: clean-cmake
	@$(RM) .fetch-cmake
	$(RM) $(CMAKE_TARBALL)
	$(RM) $(CMAKE_CUDA_PATCH)

env-cmake:
	@echo
	@echo '# add CMake $(CMAKE_VERSION) to environment'
	@echo 'export PATH="$(CMAKE_INSTALL_DIR)/bin$${PATH+:$$PATH}"'
	@echo 'export MANPATH="$(CMAKE_INSTALL_DIR)/man$${MANPATH+:$$MANPATH}"'

##
## Lua
##

ifdef USE_LUA51
LUA_VERSION = 5.1.5
LUA_TARBALL_SHA256 = 2640fc56a795f29d28ef15e13c34a47e223960b0240e8cb0a82d9b0738695333
else
LUA_VERSION = 5.2.0
LUA_TARBALL_SHA256 = cabe379465aa8e388988073d59b69e76ba0025429d2c1da80821a252cdf6be0d
endif
LUA_TARBALL = lua-$(LUA_VERSION).tar.gz
LUA_TARBALL_URL = http://www.lua.org/ftp/$(LUA_TARBALL)
LUA_BUILD_DIR = lua-$(LUA_VERSION)
LUA_INSTALL_DIR = $(PREFIX)/lua-$(LUA_VERSION)
LUA_CFLAGS = -fPIC -O2 -Wall -DLUA_USE_POSIX -DLUA_USE_DLOPEN -DLUA_USE_STRTODHEX -DLUA_USE_AFORMAT -DLUA_USE_LONGLONG
LUA_LIBS = -Wl,-E -ldl -lm

ifdef USE_READLINE
LUA_CFLAGS += -DLUA_USE_READLINE
LUA_LIBS += -lreadline -lncurses
endif

.fetch-lua:
	@$(RM) $(LUA_TARBALL)
	$(WGET) $(LUA_TARBALL_URL)
	@echo '$(LUA_TARBALL_SHA256)  $(LUA_TARBALL)' | $(SHA256SUM)
	@$(TOUCH) $@

fetch-lua: .fetch-lua

.extract-lua: .fetch-lua
	$(RM) $(LUA_BUILD_DIR)
	$(TAR) -xzf $(LUA_TARBALL)
	@$(TOUCH) $@

extract-lua: .extract-lua

.build-lua: .extract-lua
	cd $(LUA_BUILD_DIR) && make linux CFLAGS="$(LUA_CFLAGS)" LIBS="$(LUA_LIBS)"
	@$(TOUCH) $@

build-lua: .build-lua

install-lua: .build-lua
	cd $(LUA_BUILD_DIR) && make install INSTALL_TOP=$(LUA_INSTALL_DIR)

clean-lua:
	@$(RM) .build-lua
	@$(RM) .extract-lua
	$(RM) $(LUA_BUILD_DIR)

distclean-lua: clean-lua
	@$(RM) .fetch-lua
	$(RM) $(LUA_TARBALL)

env-lua:
	@echo
	@echo '# add Lua $(LUA_VERSION) to environment'
	@echo 'export PATH="$(LUA_INSTALL_DIR)/bin$${PATH+:$$PATH}"'
	@echo 'export MANPATH="$(LUA_INSTALL_DIR)/man$${MANPATH+:$$MANPATH}"'
	@echo 'export CMAKE_PREFIX_PATH="$(LUA_INSTALL_DIR)$${CMAKE_PREFIX_PATH+:$$CMAKE_PREFIX_PATH}"'

##
## LuaJIT
##

LUAJIT_VERSION = 2.0.0-beta10
LUAJIT_TARBALL = LuaJIT-$(LUAJIT_VERSION).tar.gz
LUAJIT_TARBALL_URL = http://luajit.org/download/$(LUAJIT_TARBALL)
LUAJIT_TARBALL_SHA256 = 750e9317ca2c61fa17e739abc582c55c1fe69749ba65442dfd7f04ce20cf9ff6
LUAJIT_BUILD_DIR = LuaJIT-$(LUAJIT_VERSION)
LUAJIT_INSTALL_DIR = $(PREFIX)/luajit-$(LUAJIT_VERSION)
LUAJIT_CFLAGS = -fPIC

.fetch-luajit:
	@$(RM) $(LUAJIT_TARBALL)
	$(WGET) $(LUAJIT_TARBALL_URL)
	@echo '$(LUAJIT_TARBALL_SHA256)  $(LUAJIT_TARBALL)' | $(SHA256SUM)
	@$(TOUCH) $@

fetch-luajit: .fetch-luajit

.extract-luajit: .fetch-luajit
	$(RM) $(LUAJIT_BUILD_DIR)
	$(TAR) -xzf $(LUAJIT_TARBALL)
	@$(TOUCH) $@

extract-luajit: .extract-luajit

.build-luajit: .extract-luajit
	cd $(LUAJIT_BUILD_DIR) && make CFLAGS=$(LUAJIT_CFLAGS) $(PARALLEL_BUILD_FLAGS)
	@$(TOUCH) $@

build-luajit: .build-luajit

install-luajit: .build-luajit
	cd $(LUAJIT_BUILD_DIR) && make install PREFIX=$(LUAJIT_INSTALL_DIR)
	ln -sf luajit-$(LUAJIT_VERSION) $(LUAJIT_INSTALL_DIR)/bin/lua
	ln -sf libluajit-5.1.a $(LUAJIT_INSTALL_DIR)/lib/liblua.a
	ln -sf luajit-2.0 $(LUAJIT_INSTALL_DIR)/include/lua

clean-luajit:
	@$(RM) .build-luajit
	@$(RM) .extract-luajit
	$(RM) $(LUAJIT_BUILD_DIR)

distclean-luajit: clean-luajit
	@$(RM) .fetch-luajit
	$(RM) $(LUAJIT_TARBALL)

env-luajit:
	@echo
	@echo '# add LuaJIT $(LUAJIT_VERSION) to environment'
	@echo 'export PATH="$(LUAJIT_INSTALL_DIR)/bin$${PATH+:$$PATH}"'
	@echo 'export MANPATH="$(LUAJIT_INSTALL_DIR)/man$${MANPATH+:$$MANPATH}"'
	@echo 'export CMAKE_PREFIX_PATH="$(LUAJIT_INSTALL_DIR)$${CMAKE_PREFIX_PATH+:$$CMAKE_PREFIX_PATH}"'

##
## Boost C++ libraries with Boost.Log
##

BOOST_VERSION = 1.49.0
BOOST_RELEASE = 1_49_0
BOOST_TARBALL = boost_$(BOOST_RELEASE).tar.bz2
BOOST_TARBALL_URL = http://sourceforge.net/projects/boost/files/boost/$(BOOST_VERSION)/$(BOOST_TARBALL)
BOOST_TARBALL_SHA256 = dd748a7f5507a7e7af74f452e1c52a64e651ed1f7263fce438a06641d2180d3c
<<<<<<< HEAD
BOOST_LOG_VERSION = 1.1
BOOST_LOG_TARBALL = boost-log-$(BOOST_LOG_VERSION).zip
BOOST_LOG_TARBALL_URL = http://sourceforge.net/projects/boost-log/files/boost-log-$(BOOST_LOG_VERSION).zip
BOOST_LOG_TARBALL_SHA256 = 4b00e1d302017298284914c6cc9e7fcae0e097c93e632045d6b0fc4bf6266ba7
BOOST_LOG_DIR = boost-log-$(BOOST_LOG_VERSION)
=======
>>>>>>> b87804f3
BOOST_BUILD_DIR = boost_$(BOOST_RELEASE)
BOOST_INSTALL_DIR = $(PREFIX)/boost_$(BOOST_RELEASE)
BOOST_BUILD_FLAGS = cxxflags=-fPIC dll-path=$(BOOST_INSTALL_DIR)/lib

ifndef USE_BZIP2
BOOST_BUILD_FLAGS += -sNO_BZIP2=1
endif
ifndef USE_PYTHON
BOOST_BUILD_FLAGS += --without-python
endif

define BOOST_PATCH
--- boost/random/detail/integer_log2.hpp
+++ boost/random/detail/integer_log2.hpp
@@ -27,7 +27,7 @@
 #elif defined(BOOST_MSVC)
 #define BOOST_RANDOM_DETAIL_CONSTEXPR __forceinline
 #elif defined(__GNUC__) && __GNUC__ >= 4
-#define BOOST_RANDOM_DETAIL_CONSTEXPR __attribute__((const)) __attribute__((always_inline))
+#define BOOST_RANDOM_DETAIL_CONSTEXPR inline __attribute__((const)) __attribute__((always_inline))
 #else
 #define BOOST_RANDOM_DETAIL_CONSTEXPR inline
 #endif
--- boost/lexical_cast.hpp
+++ boost/lexical_cast.hpp
@@ -1294,7 +1294,7 @@
             bool shl_double(double val,T* out)
             {   using namespace std;
                 if (put_inf_nan(start,finish,val)) return true;
-                finish = start + sprintf(out,"%.*lg", static_cast<int>(boost::detail::lcast_get_precision<double >()), val );
+                finish = start + sprintf(out,"%.*g", static_cast<int>(boost::detail::lcast_get_precision<double >()), val );
                 return finish > start;
             }
 #ifndef __MINGW32__
<<<<<<< HEAD
--- boost/test/detail/global_typedef.hpp
+++ boost/test/detail/global_typedef.hpp
@@ -67,12 +67,13 @@
 // helper templates to prevent ODR violations 
 template<class T> 
 struct static_constant { 
-    static T value; 
+    static T const& value()
+    {
+        static T const v = {};
+        return v;
+    }
 }; 
 
-template<class T> 
-T static_constant<T>::value; 
-
 //____________________________________________________________________________// 
 
 } // namespace ut_detail
--- boost/test/floating_point_comparison.hpp
+++ boost/test/floating_point_comparison.hpp
@@ -248,7 +248,7 @@
 };
 
 namespace {
-check_is_close_t const& check_is_close = unit_test::ut_detail::static_constant<check_is_close_t>::value;
+check_is_close_t const& check_is_close = unit_test::ut_detail::static_constant<check_is_close_t>::value();
 }
 
 //____________________________________________________________________________//
@@ -270,7 +270,7 @@
 };
 
 namespace {
-check_is_small_t const& check_is_small = unit_test::ut_detail::static_constant<check_is_small_t>::value;
+check_is_small_t const& check_is_small = unit_test::ut_detail::static_constant<check_is_small_t>::value();
 }
 
 //____________________________________________________________________________//
--- boost/parameter/keyword.hpp
+++ boost/parameter/keyword.hpp
@@ -91,18 +91,13 @@
     // every instantiation of a function template is the same object.
     // We provide a reference to a common instance of each keyword
     // object and prevent construction by users.
-    static keyword<Tag> const instance;
-
-    // This interface is deprecated
-    static keyword<Tag>& get()
+    static keyword<Tag> const& get()
     {
-        return const_cast<keyword<Tag>&>(instance);
+        static keyword<Tag> const instance = {};
+        return instance;
     }
 };
 
-template <class Tag>
-keyword<Tag> const keyword<Tag>::instance = {};
-
 // Reduces boilerplate required to declare and initialize keywords
 // without violating ODR.  Declares a keyword tag type with the given
 // name in namespace tag_namespace, and declares and initializes a
@@ -123,7 +118,7 @@
       };                                                                \ 
     }                                                                   \ 
     static ::boost::parameter::keyword<tag_namespace::name> const& name \ 
-       = ::boost::parameter::keyword<tag_namespace::name>::instance;
+       = ::boost::parameter::keyword<tag_namespace::name>::get();
 
 #else
 
@@ -141,7 +136,7 @@
     namespace                                                       \ 
     {                                                               \ 
        ::boost::parameter::keyword<tag_namespace::name> const& name \ 
-       = ::boost::parameter::keyword<tag_namespace::name>::instance;\ 
+       = ::boost::parameter::keyword<tag_namespace::name>::get();   \ 
     }
 
 #endif
--- boost/log/sources/basic_logger.hpp
+++ boost/log/sources/basic_logger.hpp
@@ -224,7 +224,7 @@ protected:
     std::pair< typename attribute_set_type::iterator, bool > add_attribute_unlocked(
         string_type const& name, shared_ptr< attribute > const& attr)
     {
-        return m_Attributes.insert(std::make_pair(name, attr));
+        return m_Attributes.insert(typename attribute_set_type::key_type(name), attr);
     }
 
     /*!
--- boost/log/formatters/stream.hpp
+++ boost/log/formatters/stream.hpp
@@ -94,22 +94,23 @@
 
 #endif // !defined(BOOST_LOG_DOXYGEN_PASS) && !defined(BOOST_LOG_BROKEN_STRING_LITERALS)
 
-    static const stream_placeholder instance;
+    static stream_placeholder const& instance()
+    {
+        static stream_placeholder const sp = {};
+        return sp;
+    }
 };
 
-template< typename CharT >
-const stream_placeholder< CharT > stream_placeholder< CharT >::instance = {};
-
 //  Placeholders to begin lambda expressions
 namespace {
 
 #ifdef BOOST_LOG_USE_CHAR
     //! A placeholder used to construct lambda expressions of streaming formatters for narrow-character logging
-    stream_placeholder< char > const& stream = stream_placeholder< char >::instance;
+    stream_placeholder< char > const& stream = stream_placeholder< char >::instance();
 #endif
 #ifdef BOOST_LOG_USE_WCHAR_T
     //! A placeholder used to construct lambda expressions of streaming formatters for wide-character logging
-    stream_placeholder< wchar_t > const& wstream = stream_placeholder< wchar_t >::instance;
+    stream_placeholder< wchar_t > const& wstream = stream_placeholder< wchar_t >::instance();
 #endif
 
 } // namespace
=======
>>>>>>> b87804f3
endef
export BOOST_PATCH

.fetch-boost:
	@$(RM) $(BOOST_TARBALL)
<<<<<<< HEAD
	@$(RM) $(BOOST_LOG_TARBALL)
	$(WGET) $(BOOST_TARBALL_URL)
	$(WGET) $(BOOST_LOG_TARBALL_URL)
	@echo '$(BOOST_TARBALL_SHA256)  $(BOOST_TARBALL)' | $(SHA256SUM)
	@echo '$(BOOST_LOG_TARBALL_SHA256)  $(BOOST_LOG_TARBALL)' | $(SHA256SUM)
=======
	$(WGET) $(BOOST_TARBALL_URL)
	@echo '$(BOOST_TARBALL_SHA256)  $(BOOST_TARBALL)' | $(SHA256SUM)
>>>>>>> b87804f3
	@$(TOUCH) $@

fetch-boost: .fetch-boost

.extract-boost: .fetch-boost
	$(TAR) -xjf $(BOOST_TARBALL)
<<<<<<< HEAD
	$(UNZIP) $(BOOST_LOG_TARBALL)
	$(CP) $(BOOST_LOG_DIR)/boost/log $(BOOST_BUILD_DIR)/boost/
	$(CP) $(BOOST_LOG_DIR)/libs/log $(BOOST_BUILD_DIR)/libs/
	cd $(BOOST_BUILD_DIR) && echo "$$BOOST_PATCH" | sed -e 's/\\ $$/\\/' | $(PATCH) -p0
=======
	cd $(BOOST_BUILD_DIR) && echo "$$BOOST_PATCH" | $(PATCH) -p0
>>>>>>> b87804f3
	@$(TOUCH) $@

extract-boost: .extract-boost

.configure-boost: .extract-boost
	cd $(BOOST_BUILD_DIR) && ./bootstrap.sh
	@$(TOUCH) $@

configure-boost: .configure-boost

.build-boost: .configure-boost
	cd $(BOOST_BUILD_DIR) && ./bjam $(BOOST_BUILD_FLAGS) $(PARALLEL_BUILD_FLAGS)
	@$(TOUCH) $@

build-boost: .build-boost

install-boost: .build-boost
	cd $(BOOST_BUILD_DIR) && ./bjam $(BOOST_BUILD_FLAGS) install --prefix=$(BOOST_INSTALL_DIR)

clean-boost:
	@$(RM) .build-boost
	@$(RM) .configure-boost
	@$(RM) .extract-boost

distclean-boost: clean-boost
	@$(RM) .fetch-boost
	$(RM) $(BOOST_TARBALL)
<<<<<<< HEAD
	$(RM) $(BOOST_LOG_TARBALL)
=======
>>>>>>> b87804f3

env-boost:
	@echo
	@echo '# add Boost $(BOOST_VERSION) to environment'
	@echo 'export PATH="$(BOOST_INSTALL_DIR)/bin$${PATH+:$$PATH}"'
	@echo 'export LD_LIBRARY_PATH="$(BOOST_INSTALL_DIR)/lib$${LD_LIBRARY_PATH+:$$LD_LIBRARY_PATH}"'
	@echo 'export PYTHONPATH="$(BOOST_INSTALL_DIR)/lib$${PYTHONPATH+:$$PYTHONPATH}"'
	@echo 'export CMAKE_PREFIX_PATH="$(BOOST_INSTALL_DIR)$${CMAKE_PREFIX_PATH+:$$CMAKE_PREFIX_PATH}"'

##
## HDF5 C++ library
##

HDF5_VERSION = 1.8.8
HDF5_TARBALL = hdf5-$(HDF5_VERSION).tar.bz2
HDF5_TARBALL_URL = http://www.hdfgroup.org/ftp/HDF5/releases/hdf5-$(HDF5_VERSION)/src/$(HDF5_TARBALL)
HDF5_TARBALL_SHA256 = b0ebb0b5478c6c0427631d4ad08f96e39f1b09fde615aa98d2a1b8fb7f6dced3
HDF5_BUILD_DIR = hdf5-$(HDF5_VERSION)
HDF5_INSTALL_DIR = $(PREFIX)/hdf5-$(HDF5_VERSION)
HDF5_CONFIGURE_FLAGS = --enable-cxx
HDF5_CFLAGS = -fPIC
HDF5_CXXFLAGS = -fPIC

.fetch-hdf5:
	@$(RM) $(HDF5_TARBALL)
	$(WGET) $(HDF5_TARBALL_URL)
	@echo '$(HDF5_TARBALL_SHA256)  $(HDF5_TARBALL)' | $(SHA256SUM)
	@$(TOUCH) $@

fetch-hdf5: .fetch-hdf5

.extract-hdf5: .fetch-hdf5
	$(RM) $(HDF5_BUILD_DIR)
	$(TAR) -xjf $(HDF5_TARBALL)
	@$(TOUCH) $@

extract-hdf5: .extract-hdf5

.configure-hdf5: .extract-hdf5
	cd $(HDF5_BUILD_DIR) && CFLAGS="$(HDF5_CFLAGS)" CXXFLAGS="$(HDF5_CXXFLAGS)" ./configure $(HDF5_CONFIGURE_FLAGS) --prefix=$(HDF5_INSTALL_DIR)
	@$(TOUCH) $@

configure-hdf5: .configure-hdf5

.build-hdf5: .configure-hdf5
	cd $(HDF5_BUILD_DIR) && make $(PARALLEL_BUILD_FLAGS)
	@$(TOUCH) $@

build-hdf5: .build-hdf5

install-hdf5: .build-hdf5
	cd $(HDF5_BUILD_DIR) && make install

clean-hdf5:
	@$(RM) .build-hdf5
	@$(RM) .configure-hdf5
	@$(RM) .extract-hdf5
	$(RM) $(HDF5_BUILD_DIR)

distclean-hdf5: clean-hdf5
	@$(RM) .fetch-hdf5
	$(RM) $(HDF5_TARBALL)

env-hdf5:
	@echo
	@echo '# add HDF5 $(HDF5_VERSION) to environment'
	@echo 'export PATH="$(HDF5_INSTALL_DIR)/bin$${PATH+:$$PATH}"'
	@echo 'export LD_LIBRARY_PATH="$(HDF5_INSTALL_DIR)/lib$${LD_LIBRARY_PATH+:$$LD_LIBRARY_PATH}"'
	@echo 'export CMAKE_PREFIX_PATH="$(HDF5_INSTALL_DIR)$${CMAKE_PREFIX_PATH+:$$CMAKE_PREFIX_PATH}"'

##
## Git version control
##

GIT_VERSION = 1.7.9.1
GIT_TARBALL = git-$(GIT_VERSION).tar.gz
GIT_TARBALL_URL = http://git-core.googlecode.com/files/$(GIT_TARBALL)
GIT_TARBALL_SHA256 = b689a0ddbc99f9a69aef7c81c569289a28ba0787cd27e5e188112e1c3f0e8152
GIT_MANPAGES_TARBALL = git-manpages-$(GIT_VERSION).tar.gz
GIT_MANPAGES_TARBALL_URL = http://git-core.googlecode.com/files/$(GIT_MANPAGES_TARBALL)
GIT_MANPAGES_TARBALL_SHA256 = f31d91061e96b5f882ceed2160d44937b2679931e7e217a66bfe3a23df46adae
GIT_BUILD_DIR = git-$(GIT_VERSION)
GIT_CONFIGURE_FLAGS = --without-python
GIT_INSTALL_DIR = $(PREFIX)/git-$(GIT_VERSION)

.fetch-git:
	@$(RM) $(GIT_TARBALL)
	@$(RM) $(GIT_MANPAGES_TARBALL)
	$(WGET) $(GIT_TARBALL_URL)
	$(WGET) $(GIT_MANPAGES_TARBALL_URL)
	@echo '$(GIT_TARBALL_SHA256)  $(GIT_TARBALL)' | $(SHA256SUM)
	@echo '$(GIT_MANPAGES_TARBALL_SHA256)  $(GIT_MANPAGES_TARBALL)' | $(SHA256SUM)
	@$(TOUCH) $@

fetch-git: .fetch-git

.extract-git: .fetch-git
	$(RM) $(GIT_BUILD_DIR)
	$(TAR) -xzf $(GIT_TARBALL)
	@$(TOUCH) $@

extract-git: .extract-git

.configure-git: .extract-git
	cd $(GIT_BUILD_DIR) && ./configure $(GIT_CONFIGURE_FLAGS) --prefix=$(GIT_INSTALL_DIR)
	@$(TOUCH) $@

configure-git: .configure-git

.build-git: .configure-git
	cd $(GIT_BUILD_DIR) && make $(PARALLEL_BUILD_FLAGS)
	@$(TOUCH) $@

build-git: .build-git

install-git: .build-git
	cd $(GIT_BUILD_DIR) && make install
	install -d $(GIT_INSTALL_DIR)/share/man
	cd $(GIT_INSTALL_DIR)/share/man && $(TAR) -xzf $(CURDIR)/$(GIT_MANPAGES_TARBALL)

clean-git:
	@$(RM) .build-git
	@$(RM) .configure-git
	@$(RM) .extract-git
	$(RM) $(GIT_BUILD_DIR)

distclean-git: clean-git
	@$(RM) .fetch-git
	$(RM) $(GIT_TARBALL)
	$(RM) $(GIT_MANPAGES_TARBALL)

env-git:
	@echo
	@echo '# add Git $(GIT_VERSION) to environment'
	@echo 'export PATH="$(GIT_INSTALL_DIR)/bin$${PATH+:$$PATH}"'
	@echo 'export MANPATH="$(GIT_INSTALL_DIR)/share/man$${MANPATH+:$$MANPATH}"'

##
## htop
##

HTOP_VERSION = 1.0.1
HTOP_TARBALL = htop-$(HTOP_VERSION).tar.gz
HTOP_TARBALL_URL = http://sourceforge.net/projects/htop/files/htop/$(HTOP_VERSION)/$(HTOP_TARBALL)
HTOP_TARBALL_SHA256 = 07db2cbe02835f9e186b9610ecc3beca330a5c9beadb3b6069dd0a10561506f2
HTOP_BUILD_DIR = htop-$(HTOP_VERSION)
HTOP_INSTALL_DIR = $(PREFIX)/htop-$(HTOP_VERSION)

.fetch-htop:
	@$(RM) $(HTOP_TARBALL)
	$(WGET) $(HTOP_TARBALL_URL)
	@echo '$(HTOP_TARBALL_SHA256)  $(HTOP_TARBALL)' | $(SHA256SUM)
	@$(TOUCH) $@

fetch-htop: .fetch-htop

.extract-htop: .fetch-htop
	$(RM) $(HTOP_BUILD_DIR)
	$(TAR) -xzf $(HTOP_TARBALL)
	@$(TOUCH) $@

extract-htop: .extract-htop

.configure-htop: .extract-htop
	cd $(HTOP_BUILD_DIR) && ./configure --prefix=$(HTOP_INSTALL_DIR)
	@$(TOUCH) $@

configure-htop: .configure-htop

.build-htop: .configure-htop
	cd $(HTOP_BUILD_DIR) && make $(PARALLEL_BUILD_FLAGS)
	@$(TOUCH) $@

build-htop: .build-htop

install-htop: .build-htop
	cd $(HTOP_BUILD_DIR) && make install

clean-htop:
	@$(RM) .build-htop
	@$(RM) .configure-htop
	@$(RM) .extract-htop
	$(RM) $(HTOP_BUILD_DIR)

distclean-htop: clean-htop
	@$(RM) .fetch-htop
	$(RM) $(HTOP_TARBALL)

env-htop:
	@echo
	@echo '# add htop $(HTOP_VERSION) to environment'
	@echo 'export PATH="$(HTOP_INSTALL_DIR)/bin$${PATH+:$$PATH}"'
	@echo 'export MANPATH="$(HTOP_INSTALL_DIR)/share/man$${MANPATH+:$$MANPATH}"'

##
## python-sphinx
##

PYTHON_SPHINX_VERSION = 1.1.2
PYTHON_SPHINX_TARBALL = Sphinx-$(PYTHON_SPHINX_VERSION).tar.gz
PYTHON_SPHINX_TARBALL_URL = http://pypi.python.org/packages/source/S/Sphinx/$(PYTHON_SPHINX_TARBALL)
PYTHON_SPHINX_TARBALL_SHA256 = cf66ee61eef61b7c478907282bddcdd5e04eebd69a00a2bb93881427938fe688
PYTHON_SPHINX_BUILD_DIR = Sphinx-$(PYTHON_SPHINX_VERSION)
PYTHON_SPHINX_INSTALL_DIR = $(PREFIX)/python-sphinx-$(PYTHON_SPHINX_VERSION)
PYTHON_SPHINX_PYTHONPATH = $(PYTHON_SPHINX_INSTALL_DIR)/lib/python

.fetch-python-sphinx:
	@$(RM) $(PYTHON_SPHINX_TARBALL)
	$(WGET) $(PYTHON_SPHINX_TARBALL_URL)
	@echo '$(PYTHON_SPHINX_TARBALL_SHA256)  $(PYTHON_SPHINX_TARBALL)' | $(SHA256SUM)
	@$(TOUCH) $@

fetch-python-sphinx: .fetch-python-sphinx

.extract-python-sphinx: .fetch-python-sphinx
	$(RM) $(PYTHON_SPHINX_BUILD_DIR)
	$(TAR) -xzf $(PYTHON_SPHINX_TARBALL)
	@$(TOUCH) $@

extract-python-sphinx: .extract-python-sphinx

.build-python-sphinx: .extract-python-sphinx
	cd $(PYTHON_SPHINX_BUILD_DIR) && python setup.py build
	@$(TOUCH) $@

build-python-sphinx: .build-python-sphinx

install-python-sphinx: .build-python-sphinx
	install -d $(PYTHON_SPHINX_PYTHONPATH)
	cd $(PYTHON_SPHINX_BUILD_DIR) && PYTHONPATH="$(PYTHON_SPHINX_PYTHONPATH)$${PYTHONPATH+:$$PYTHONPATH}" python setup.py install --home=$(PYTHON_SPHINX_INSTALL_DIR)

clean-python-sphinx:
	@$(RM) .build-python-sphinx
	@$(RM) .extract-python-sphinx
	$(RM) $(PYTHON_SPHINX_BUILD_DIR)

distclean-python-sphinx: clean-python-sphinx
	@$(RM) .fetch-python-sphinx
	$(RM) $(PYTHON_SPHINX_TARBALL)

env-python-sphinx:
	@echo
	@echo '# add python-sphinx $(PYTHON_SPHINX_VERSION) to environment'
	@echo 'export PATH="$(PYTHON_SPHINX_INSTALL_DIR)/bin$${PATH+:$$PATH}"'
	@echo 'export PYTHONPATH="$(PYTHON_SPHINX_PYTHONPATH)$${PYTHONPATH+:$$PYTHONPATH}"'

##
## Graphviz
##

GRAPHVIZ_VERSION = 2.28.0
GRAPHVIZ_TARBALL = graphviz-$(GRAPHVIZ_VERSION).tar.gz
GRAPHVIZ_TARBALL_URL = http://www.graphviz.org/pub/graphviz/stable/SOURCES/$(GRAPHVIZ_TARBALL)
GRAPHVIZ_TARBALL_SHA256 = d3aa7973c578cae4cc26d9d6498c57ed06680cab9a4e940d0357a3c6527afc76
GRAPHVIZ_BUILD_DIR = graphviz-$(GRAPHVIZ_VERSION)
GRAPHVIZ_CONFIGURE_FLAGS = --with-qt=no --enable-swig=no --enable-python=no
GRAPHVIZ_INSTALL_DIR = $(PREFIX)/graphviz-$(GRAPHVIZ_VERSION)

.fetch-graphviz:
	@$(RM) $(GRAPHVIZ_TARBALL)
	$(WGET) $(GRAPHVIZ_TARBALL_URL)
	@echo '$(GRAPHVIZ_TARBALL_SHA256)  $(GRAPHVIZ_TARBALL)' | $(SHA256SUM)
	@$(TOUCH) $@

fetch-graphviz: .fetch-graphviz

.extract-graphviz: .fetch-graphviz
	$(RM) $(GRAPHVIZ_BUILD_DIR)
	$(TAR) -xzf $(GRAPHVIZ_TARBALL)
	@$(TOUCH) $@

extract-graphviz: .extract-graphviz

.configure-graphviz: .extract-graphviz
	cd $(GRAPHVIZ_BUILD_DIR) && ./configure $(GRAPHVIZ_CONFIGURE_FLAGS) --prefix=$(GRAPHVIZ_INSTALL_DIR)
	@$(TOUCH) $@

configure-graphviz: .configure-graphviz

.build-graphviz: .configure-graphviz
	cd $(GRAPHVIZ_BUILD_DIR) && make $(PARALLEL_BUILD_FLAGS)
	@$(TOUCH) $@

build-graphviz: .build-graphviz

install-graphviz: .build-graphviz
	cd $(GRAPHVIZ_BUILD_DIR) && make install

clean-graphviz:
	@$(RM) .build-graphviz
	@$(RM) .configure-graphviz
	@$(RM) .extract-graphviz
	$(RM) $(GRAPHVIZ_BUILD_DIR)

distclean-graphviz: clean-graphviz
	@$(RM) .fetch-graphviz
	$(RM) $(GRAPHVIZ_TARBALL)

env-graphviz:
	@echo
	@echo '# add Graphviz $(GRAPHVIZ_VERSION) to environment'
	@echo 'export PATH="$(GRAPHVIZ_INSTALL_DIR)/bin$${PATH+:$$PATH}"'
	@echo 'export MANPATH="$(GRAPHVIZ_INSTALL_DIR)/share/man$${MANPATH+:$$MANPATH}"'

##
## Clang C++ compiler
##

CLANG_VERSION = 3.0
LLVM_TARBALL = llvm-$(CLANG_VERSION).tar.gz
LLVM_TARBALL_URL = http://llvm.org/releases/$(CLANG_VERSION)/$(LLVM_TARBALL)
LLVM_TARBALL_SHA256 = 519eb11d3499ce99c6ffdb8718651fc91425ed7690eac91c8d6853474f7c0477
CLANG_TARBALL = clang-$(CLANG_VERSION).tar.gz
CLANG_TARBALL_URL = http://llvm.org/releases/$(CLANG_VERSION)/$(CLANG_TARBALL)
CLANG_TARBALL_SHA256 = b64e72da356d7c3428cfd7ac620d49ec042c84eaee13c26024879f555f4e126d
CLANG_BUILD_DIR = llvm-$(CLANG_VERSION).src
CLANG_CONFIGURE_FLAGS = --enable-optimized --enable-bindings=none
CLANG_INSTALL_DIR = $(PREFIX)/clang-$(CLANG_VERSION)

.fetch-clang:
	@$(RM) $(LLVM_TARBALL)
	@$(RM) $(CLANG_TARBALL)
	$(WGET) $(LLVM_TARBALL_URL)
	$(WGET) $(CLANG_TARBALL_URL)
	@echo '$(LLVM_TARBALL_SHA256)  $(LLVM_TARBALL)' | $(SHA256SUM)
	@echo '$(CLANG_TARBALL_SHA256)  $(CLANG_TARBALL)' | $(SHA256SUM)
	@$(TOUCH) $@

fetch-clang: .fetch-clang

.extract-clang: .fetch-clang
	$(RM) $(CLANG_BUILD_DIR)
	$(TAR) -xzf $(LLVM_TARBALL)
	cd $(CLANG_BUILD_DIR)/tools && $(TAR) -xzf $(CURDIR)/$(CLANG_TARBALL) && mv clang-$(CLANG_VERSION).src clang
	@$(TOUCH) $@

extract-clang: .extract-clang

.configure-clang: .extract-clang
	cd $(CLANG_BUILD_DIR) && ./configure $(CLANG_CONFIGURE_FLAGS) --prefix=$(CLANG_INSTALL_DIR)
	@$(TOUCH) $@

configure-clang: .configure-clang

.build-clang: .configure-clang
	cd $(CLANG_BUILD_DIR) && make $(PARALLEL_BUILD_FLAGS)
	@$(TOUCH) $@

build-clang: .build-clang

install-clang: .build-clang
	cd $(CLANG_BUILD_DIR) && make install

clean-clang:
	@$(RM) .build-clang
	@$(RM) .configure-clang
	@$(RM) .extract-clang
	$(RM) $(CLANG_BUILD_DIR)

distclean-clang: clean-clang
	@$(RM) .fetch-clang
	$(RM) $(LLVM_TARBALL)
	$(RM) $(CLANG_TARBALL)

env-clang:
	@echo
	@echo '# add Clang $(CLANG_VERSION) to environment'
	@echo 'export PATH="$(CLANG_INSTALL_DIR)/bin$${PATH+:$$PATH}"'
	@echo 'export MANPATH="$(CLANG_INSTALL_DIR)/share/man$${MANPATH+:$$MANPATH}"'

##
## GNU Parallel
##

GNU_PARALLEL_VERSION = 20111222
GNU_PARALLEL_TARBALL = parallel-$(GNU_PARALLEL_VERSION).tar.bz2
GNU_PARALLEL_TARBALL_URL = http://ftp.gnu.org/gnu/parallel/$(GNU_PARALLEL_TARBALL)
GNU_PARALLEL_TARBALL_SHA256 = 2bb8eb1f358963eb50d3f9f285b887c378e0a660061e7e3e9b8205bf2c443766
GNU_PARALLEL_BUILD_DIR = parallel-$(GNU_PARALLEL_VERSION)
GNU_PARALLEL_INSTALL_DIR = $(PREFIX)/parallel-$(GNU_PARALLEL_VERSION)

.fetch-gnu-parallel:
	@$(RM) $(GNU_PARALLEL_TARBALL)
	$(WGET) $(GNU_PARALLEL_TARBALL_URL)
	@echo '$(GNU_PARALLEL_TARBALL_SHA256)  $(GNU_PARALLEL_TARBALL)' | $(SHA256SUM)
	@$(TOUCH) $@

fetch-gnu-parallel: .fetch-gnu-parallel

.extract-gnu-parallel: .fetch-gnu-parallel
	$(RM) $(GNU_PARALLEL_BUILD_DIR)
	$(TAR) -xjf $(GNU_PARALLEL_TARBALL)
	@$(TOUCH) $@

extract-gnu-parallel: .extract-gnu-parallel

.configure-gnu-parallel: .extract-gnu-parallel
	cd $(GNU_PARALLEL_BUILD_DIR) && ./configure --prefix=$(GNU_PARALLEL_INSTALL_DIR)
	@$(TOUCH) $@

configure-gnu-parallel: .configure-gnu-parallel

.build-gnu-parallel: .configure-gnu-parallel
	cd $(GNU_PARALLEL_BUILD_DIR) && make $(PARALLEL_BUILD_FLAGS)
	@$(TOUCH) $@

build-gnu-parallel: .build-gnu-parallel

install-gnu-parallel: .build-gnu-parallel
	cd $(GNU_PARALLEL_BUILD_DIR) && make install

clean-gnu-parallel:
	@$(RM) .build-gnu-parallel
	@$(RM) .configure-gnu-parallel
	@$(RM) .extract-gnu-parallel
	$(RM) $(GNU_PARALLEL_BUILD_DIR)

distclean-gnu-parallel: clean-gnu-parallel
	@$(RM) .fetch-gnu-parallel
	$(RM) $(GNU_PARALLEL_TARBALL)

env-gnu-parallel:
	@echo
	@echo '# add GNU Parallel $(GNU_PARALLEL_VERSION) to environment'
	@echo 'export PATH="$(GNU_PARALLEL_INSTALL_DIR)/bin$${PATH+:$$PATH}"'
	@echo 'export MANPATH="$(GNU_PARALLEL_INSTALL_DIR)/share/man$${MANPATH+:$$MANPATH}"'

##
## GCC (GNU Compiler Collection)
##

GCC_VERSION = 4.7.0
GCC_TARBALL = gcc-$(GCC_VERSION).tar.bz2
GCC_TARBALL_URL = http://mirror.csclub.uwaterloo.ca/gnu/gcc/gcc-$(GCC_VERSION)/$(GCC_TARBALL)
GCC_TARBALL_SHA256 = a680083e016f656dab7acd45b9729912e70e71bbffcbf0e3e8aa1cccf19dc9a5
GCC_BUILD_DIR = gcc-$(GCC_VERSION)
GCC_INSTALL_DIR = $(PREFIX)/gcc-$(GCC_VERSION)

.fetch-gcc:
	@$(RM) $(GCC_TARBALL)
	$(WGET) $(GCC_TARBALL_URL)
	@echo '$(GCC_TARBALL_SHA256)  $(GCC_TARBALL)' | $(SHA256SUM)
	@$(TOUCH) $@

fetch-gcc: .fetch-gcc .fetch-gmp .fetch-mpfr .fetch-mpc .fetch-ppl .fetch-cloog-ppl

.extract-gcc: .fetch-gcc
	$(RM) $(GCC_BUILD_DIR)
	$(TAR) -xjf $(GCC_TARBALL)
	@$(TOUCH) $@

extract-gcc: .extract-gcc

.configure-gcc: .extract-gcc .install-gmp .install-mpfr .install-mpc .install-ppl .install-cloog-ppl
	cd $(GCC_BUILD_DIR) && LDFLAGS=-L$(GMP_INSTALL_DIR)/lib ac_cv_lib_pwl_PWL_handle_timeout=no ./configure --prefix=$(GCC_INSTALL_DIR) --disable-multilib --enable-languages=c,c++,fortran,lto --with-gmp=$(GMP_INSTALL_DIR) --with-mpfr=$(MPFR_INSTALL_DIR) --with-mpc=$(MPC_INSTALL_DIR) --with-ppl=$(PPL_INSTALL_DIR) --with-cloog=$(CLOOG_PPL_INSTALL_DIR) --enable-build-with-cxx
	@$(TOUCH) $@

configure-gcc: .configure-gcc

.build-gcc: .configure-gcc
	cd $(GCC_BUILD_DIR) && make $(PARALLEL_BUILD_FLAGS)
	@$(TOUCH) $@

build-gcc: .build-gcc

install-gcc: .build-gcc
	cd $(GCC_BUILD_DIR) && make install

clean-gcc:
	@$(RM) .build-gcc
	@$(RM) .configure-gcc
	@$(RM) .extract-gcc
	@$(RM) .install-gmp
	@$(RM) .install-mpfr
	@$(RM) .install-mpc
	@$(RM) .install-ppl
	@$(RM) .install-cloog-ppl
	$(RM) $(GCC_BUILD_DIR)

distclean-gcc: clean-gcc
	@$(RM) .fetch-gcc
	$(RM) $(GCC_TARBALL)

env-gcc:
	@echo
	@echo '# add gcc $(GCC_VERSION) to environment'
	@echo 'export PATH="$(GCC_INSTALL_DIR)/bin$${PATH+:$$PATH}"'
	@echo 'export MANPATH="$(GCC_INSTALL_DIR)/share/man$${MANPATH+:$$MANPATH}"'
	@echo 'export LD_LIBRARY_PATH="$(GCC_INSTALL_DIR)/lib64$${LD_LIBRARY_PATH+:$$LD_LIBRARY_PATH}"'

##
## GMP (GNU Multiple Precision Arithmetic Library)
##

GMP_VERSION = 5.0.4
GMP_TARBALL = gmp-$(GMP_VERSION).tar.bz2
GMP_TARBALL_URL = ftp://ftp.gmplib.org/pub/gmp-$(GMP_VERSION)/$(GMP_TARBALL)
GMP_TARBALL_SHA256 = 35d4aade3e4bdf0915c944599b10d23f108ffedf6c3188aeec52221c5cf9a06f
GMP_BUILD_DIR = gmp-$(GMP_VERSION)
GMP_INSTALL_DIR = $(CURDIR)/$(GCC_BUILD_DIR)/gmp

.fetch-gmp:
	@$(RM) $(GMP_TARBALL)
	$(WGET) $(GMP_TARBALL_URL)
	@echo '$(GMP_TARBALL_SHA256)  $(GMP_TARBALL)' | $(SHA256SUM)
	@$(TOUCH) $@

fetch-gmp: .fetch-gmp

.extract-gmp: .fetch-gmp
	$(RM) $(GMP_BUILD_DIR)
	$(TAR) -xjf $(GMP_TARBALL)
	@$(TOUCH) $@

extract-gmp: .extract-gmp

.configure-gmp: .extract-gmp
	cd $(GMP_BUILD_DIR) && ./configure --prefix=$(GMP_INSTALL_DIR) --enable-cxx --disable-shared
	@$(TOUCH) $@

configure-gmp: .configure-gmp

.build-gmp: .configure-gmp
	cd $(GMP_BUILD_DIR) && make $(PARALLEL_BUILD_FLAGS)
	@$(TOUCH) $@

build-gmp: .build-gmp

.install-gmp: .build-gmp
	cd $(GMP_BUILD_DIR) && make install
	@$(TOUCH) $@

clean-gmp:
	@$(RM) .build-gmp
	@$(RM) .configure-gmp
	@$(RM) .extract-gmp
	$(RM) $(GMP_BUILD_DIR)

distclean-gmp: clean-gmp
	@$(RM) .fetch-gmp
	$(RM) $(GMP_TARBALL)

##
## MPFR (Multiple-precision floating-point computations with correct rounding)
##

MPFR_VERSION = 3.1.0
MPFR_TARBALL = mpfr-$(MPFR_VERSION).tar.bz2
MPFR_TARBALL_URL = http://www.mpfr.org/mpfr-$(MPFR_VERSION)/$(MPFR_TARBALL)
MPFR_TARBALL_SHA256 = 74a7bbbad168dd1cc414f1c9210b8fc16ccfc8e422d34b3371a8978e31eab680
MPFR_BUILD_DIR = mpfr-$(MPFR_VERSION)
MPFR_INSTALL_DIR = $(CURDIR)/$(GCC_BUILD_DIR)/mpfr

.fetch-mpfr:
	@$(RM) $(MPFR_TARBALL)
	$(WGET) $(MPFR_TARBALL_URL)
	@echo '$(MPFR_TARBALL_SHA256)  $(MPFR_TARBALL)' | $(SHA256SUM)
	@$(TOUCH) $@

fetch-mpfr: .fetch-mpfr

.extract-mpfr: .fetch-mpfr
	$(RM) $(MPFR_BUILD_DIR)
	$(TAR) -xjf $(MPFR_TARBALL)
	@$(TOUCH) $@

extract-mpfr: .extract-mpfr

.configure-mpfr: .extract-mpfr .install-gmp
	cd $(MPFR_BUILD_DIR) && ./configure --prefix=$(MPFR_INSTALL_DIR) --with-gmp=$(GMP_INSTALL_DIR) --disable-shared
	@$(TOUCH) $@

configure-mpfr: .configure-mpfr

.build-mpfr: .configure-mpfr
	cd $(MPFR_BUILD_DIR) && make $(PARALLEL_BUILD_FLAGS)
	@$(TOUCH) $@

build-mpfr: .build-mpfr

.install-mpfr: .build-mpfr
	cd $(MPFR_BUILD_DIR) && make install
	@$(TOUCH) $@

clean-mpfr:
	@$(RM) .build-mpfr
	@$(RM) .configure-mpfr
	@$(RM) .extract-mpfr
	$(RM) $(MPFR_BUILD_DIR)

distclean-mpfr: clean-mpfr
	@$(RM) .fetch-mpfr
	$(RM) $(MPFR_TARBALL)

##
## MPC (arithmetic of complex numbers with arbitrarily high precision and correct rounding)
##

MPC_VERSION = 0.9
MPC_TARBALL = mpc-$(MPC_VERSION).tar.gz
MPC_TARBALL_URL = http://www.multiprecision.org/mpc/download/$(MPC_TARBALL)
MPC_TARBALL_SHA256 = fd3efe422f0d454592059e80f2c00d1a2e381bf2beda424c5094abd4deb049ac
MPC_BUILD_DIR = mpc-$(MPC_VERSION)
MPC_INSTALL_DIR = $(CURDIR)/$(GCC_BUILD_DIR)/mpc

.fetch-mpc:
	@$(RM) $(MPC_TARBALL)
	$(WGET) $(MPC_TARBALL_URL)
	@echo '$(MPC_TARBALL_SHA256)  $(MPC_TARBALL)' | $(SHA256SUM)
	@$(TOUCH) $@

fetch-mpc: .fetch-mpc

.extract-mpc: .fetch-mpc
	$(RM) $(MPC_BUILD_DIR)
	$(TAR) -xzf $(MPC_TARBALL)
	@$(TOUCH) $@

extract-mpc: .extract-mpc

.configure-mpc: .extract-mpc .install-gmp .install-mpfr
	cd $(MPC_BUILD_DIR) && ./configure --prefix=$(MPC_INSTALL_DIR) --with-gmp=$(GMP_INSTALL_DIR) --with-mpfr=$(MPFR_INSTALL_DIR) --disable-shared
	@$(TOUCH) $@

configure-mpc: .configure-mpc

.build-mpc: .configure-mpc
	cd $(MPC_BUILD_DIR) && make $(PARALLEL_BUILD_FLAGS)
	@$(TOUCH) $@

build-mpc: .build-mpc

.install-mpc: .build-mpc
	cd $(MPC_BUILD_DIR) && make install
	@$(TOUCH) $@

clean-mpc:
	@$(RM) .build-mpc
	@$(RM) .configure-mpc
	@$(RM) .extract-mpc
	$(RM) $(MPC_BUILD_DIR)

distclean-mpc: clean-mpc
	@$(RM) .fetch-mpc
	$(RM) $(MPC_TARBALL)

##
## PPL (Parma Polyhedra Library)
##

PPL_VERSION = 0.11.2
PPL_TARBALL = ppl-$(PPL_VERSION).tar.bz2
PPL_TARBALL_URL = ftp://ftp.cs.unipr.it/pub/ppl/releases/$(PPL_VERSION)/$(PPL_TARBALL)
PPL_TARBALL_SHA256 = e3fbd1c19ef44c6f020951807cdb6fc6a8153cd3a5c53b0ab9cf4c4f6e8cbbeb
PPL_BUILD_DIR = ppl-$(PPL_VERSION)
PPL_INSTALL_DIR = $(CURDIR)/$(GCC_BUILD_DIR)/ppl

.fetch-ppl:
	@$(RM) $(PPL_TARBALL)
	$(WGET) $(PPL_TARBALL_URL)
	@echo '$(PPL_TARBALL_SHA256)  $(PPL_TARBALL)' | $(SHA256SUM)
	@$(TOUCH) $@

fetch-ppl: .fetch-ppl

.extract-ppl: .fetch-ppl
	$(RM) $(PPL_BUILD_DIR)
	$(TAR) -xjf $(PPL_TARBALL)
	@$(TOUCH) $@

extract-ppl: .extract-ppl

.configure-ppl: .extract-ppl .install-gmp
	cd $(PPL_BUILD_DIR) && CPPFLAGS=-I$(GMP_INSTALL_DIR)/include LDFLAGS=-L$(GMP_INSTALL_DIR)/lib ./configure --prefix=$(PPL_INSTALL_DIR) --enable-interfaces=c,cxx --disable-shared --disable-watchdog
	@$(TOUCH) $@

configure-ppl: .configure-ppl

.build-ppl: .configure-ppl
	cd $(PPL_BUILD_DIR) && make $(PARALLEL_BUILD_FLAGS)
	@$(TOUCH) $@

build-ppl: .build-ppl

.install-ppl: .build-ppl
	cd $(PPL_BUILD_DIR) && make install
	@$(TOUCH) $@

clean-ppl:
	@$(RM) .build-ppl
	@$(RM) .configure-ppl
	@$(RM) .extract-ppl
	$(RM) $(PPL_BUILD_DIR)

distclean-ppl: clean-ppl
	@$(RM) .fetch-ppl
	$(RM) $(PPL_TARBALL)

##
## CLooG-PPL
##

CLOOG_PPL_VERSION = 0.15.11
CLOOG_PPL_TARBALL = cloog-ppl-$(CLOOG_PPL_VERSION).tar.gz
CLOOG_PPL_TARBALL_URL = ftp://ftp.fu-berlin.de/unix/languages/gcc/infrastructure/$(CLOOG_PPL_TARBALL)
CLOOG_PPL_TARBALL_SHA256 = 7cd634d0b2b401b04096b545915ac67f883556e9a524e8e803a6bf6217a84d5f
CLOOG_PPL_BUILD_DIR = cloog-ppl-$(CLOOG_PPL_VERSION)
CLOOG_PPL_INSTALL_DIR = $(CURDIR)/$(GCC_BUILD_DIR)/cloog-ppl

.fetch-cloog-ppl:
	@$(RM) $(CLOOG_PPL_TARBALL)
	$(WGET) $(CLOOG_PPL_TARBALL_URL)
	@echo '$(CLOOG_PPL_TARBALL_SHA256)  $(CLOOG_PPL_TARBALL)' | $(SHA256SUM)
	@$(TOUCH) $@

fetch-cloog-ppl: .fetch-cloog-ppl

.extract-cloog-ppl: .fetch-cloog-ppl
	$(RM) $(CLOOG_PPL_BUILD_DIR)
	$(TAR) -xzf $(CLOOG_PPL_TARBALL)
	@$(TOUCH) $@

extract-cloog-ppl: .extract-cloog-ppl

.configure-cloog-ppl: .extract-cloog-ppl .install-ppl .install-gmp
	cd $(CLOOG_PPL_BUILD_DIR) && ./configure --prefix=$(CLOOG_PPL_INSTALL_DIR) --with-ppl=$(PPL_INSTALL_DIR) --with-gmp=$(GMP_INSTALL_DIR) --disable-shared --with-host-libstdcxx=-lstdc++
	@$(TOUCH) $@

configure-cloog-ppl: .configure-cloog-ppl

.build-cloog-ppl: .configure-cloog-ppl
	cd $(CLOOG_PPL_BUILD_DIR) && make $(PARALLEL_BUILD_FLAGS)
	@$(TOUCH) $@

build-cloog-ppl: .build-cloog-ppl

.install-cloog-ppl: .build-cloog-ppl
	cd $(CLOOG_PPL_BUILD_DIR) && make install
	@$(TOUCH) $@

clean-cloog-ppl:
	@$(RM) .build-cloog-ppl
	@$(RM) .configure-cloog-ppl
	@$(RM) .extract-cloog-ppl
	$(RM) $(CLOOG_PPL_BUILD_DIR)

distclean-cloog-ppl: clean-cloog-ppl
	@$(RM) .fetch-cloog-ppl
	$(RM) $(CLOOG_PPL_TARBALL)

##
## HALMD Highly Accerelated Large-Scale Molecular Dynamics
##

HALMD_VERSION = 0.2-rc2
HALMD_TARBALL = halmd-$(HALMD_VERSION).tar.bz2
HALMD_TARBALL_URL = http://downloads.sourceforge.net/project/halmd/halmd/0.2/testing/$(HALMD_TARBALL)
HALMD_TARBALL_SHA256 = adbd7b2e7e0e4e597503ec203acda9e50b8a09aa9ac4c056d12627132f8dc24d
HALMD_SOURCE_DIR = halmd-$(HALMD_VERSION)
HALMD_BUILD_DIR = $(HALMD_SOURCE_DIR)/build/release
HALMD_INSTALL_DIR = $(PREFIX)/halmd-$(HALMD_VERSION)

.fetch-halmd:
	@$(RM) $(HALMD_TARBALL)
	$(WGET) $(HALMD_TARBALL_URL)
	@echo '$(HALMD_TARBALL_SHA256)  $(HALMD_TARBALL)' | $(SHA256SUM)
	@$(TOUCH) $@

fetch-halmd: .fetch-halmd

.extract-halmd: .fetch-halmd
	$(RM) $(HALMD_SOURCE_DIR)
	$(TAR) -xjf $(HALMD_TARBALL)
	@$(TOUCH) $@

extract-halmd: .extract-halmd

.configure-halmd: .extract-halmd
	mkdir -p $(HALMD_BUILD_DIR)
	cd $(HALMD_BUILD_DIR) && cmake -DCMAKE_INSTALL_PREFIX=$(HALMD_INSTALL_DIR) $(CURDIR)/$(HALMD_SOURCE_DIR)
	@$(TOUCH) $@

configure-halmd: .configure-halmd

.build-halmd: .configure-halmd
	cd $(HALMD_BUILD_DIR) && make $(PARALLEL_BUILD_FLAGS)
	@$(TOUCH) $@

build-halmd: .build-halmd

install-halmd: .build-halmd
	cd $(HALMD_BUILD_DIR) && make install

clean-halmd:
	@$(RM) .build-halmd
	@$(RM) .configure-halmd
	@$(RM) .extract-halmd
	$(RM) $(HALMD_SOURCE_DIR)

distclean-halmd: clean-halmd
	@$(RM) .fetch-halmd
	$(RM) $(HALMD_TARBALL)

env-halmd:
	@echo
	@echo '# add CMake $(HALMD_VERSION) to environment'
	@echo 'export PATH="$(HALMD_INSTALL_DIR)/bin$${PATH+:$$PATH}"'
	@echo 'export MANPATH="$(HALMD_INSTALL_DIR)/share/man$${MANPATH+:$$MANPATH}"'<|MERGE_RESOLUTION|>--- conflicted
+++ resolved
@@ -243,14 +243,6 @@
 BOOST_TARBALL = boost_$(BOOST_RELEASE).tar.bz2
 BOOST_TARBALL_URL = http://sourceforge.net/projects/boost/files/boost/$(BOOST_VERSION)/$(BOOST_TARBALL)
 BOOST_TARBALL_SHA256 = dd748a7f5507a7e7af74f452e1c52a64e651ed1f7263fce438a06641d2180d3c
-<<<<<<< HEAD
-BOOST_LOG_VERSION = 1.1
-BOOST_LOG_TARBALL = boost-log-$(BOOST_LOG_VERSION).zip
-BOOST_LOG_TARBALL_URL = http://sourceforge.net/projects/boost-log/files/boost-log-$(BOOST_LOG_VERSION).zip
-BOOST_LOG_TARBALL_SHA256 = 4b00e1d302017298284914c6cc9e7fcae0e097c93e632045d6b0fc4bf6266ba7
-BOOST_LOG_DIR = boost-log-$(BOOST_LOG_VERSION)
-=======
->>>>>>> b87804f3
 BOOST_BUILD_DIR = boost_$(BOOST_RELEASE)
 BOOST_INSTALL_DIR = $(PREFIX)/boost_$(BOOST_RELEASE)
 BOOST_BUILD_FLAGS = cxxflags=-fPIC dll-path=$(BOOST_INSTALL_DIR)/lib
@@ -285,7 +277,6 @@
                  return finish > start;
              }
  #ifndef __MINGW32__
-<<<<<<< HEAD
 --- boost/test/detail/global_typedef.hpp
 +++ boost/test/detail/global_typedef.hpp
 @@ -67,12 +67,13 @@
@@ -368,80 +359,20 @@
      }
  
  #endif
---- boost/log/sources/basic_logger.hpp
-+++ boost/log/sources/basic_logger.hpp
-@@ -224,7 +224,7 @@ protected:
-     std::pair< typename attribute_set_type::iterator, bool > add_attribute_unlocked(
-         string_type const& name, shared_ptr< attribute > const& attr)
-     {
--        return m_Attributes.insert(std::make_pair(name, attr));
-+        return m_Attributes.insert(typename attribute_set_type::key_type(name), attr);
-     }
- 
-     /*!
---- boost/log/formatters/stream.hpp
-+++ boost/log/formatters/stream.hpp
-@@ -94,22 +94,23 @@
- 
- #endif // !defined(BOOST_LOG_DOXYGEN_PASS) && !defined(BOOST_LOG_BROKEN_STRING_LITERALS)
- 
--    static const stream_placeholder instance;
-+    static stream_placeholder const& instance()
-+    {
-+        static stream_placeholder const sp = {};
-+        return sp;
-+    }
- };
- 
--template< typename CharT >
--const stream_placeholder< CharT > stream_placeholder< CharT >::instance = {};
--
- //  Placeholders to begin lambda expressions
- namespace {
- 
- #ifdef BOOST_LOG_USE_CHAR
-     //! A placeholder used to construct lambda expressions of streaming formatters for narrow-character logging
--    stream_placeholder< char > const& stream = stream_placeholder< char >::instance;
-+    stream_placeholder< char > const& stream = stream_placeholder< char >::instance();
- #endif
- #ifdef BOOST_LOG_USE_WCHAR_T
-     //! A placeholder used to construct lambda expressions of streaming formatters for wide-character logging
--    stream_placeholder< wchar_t > const& wstream = stream_placeholder< wchar_t >::instance;
-+    stream_placeholder< wchar_t > const& wstream = stream_placeholder< wchar_t >::instance();
- #endif
- 
- } // namespace
-=======
->>>>>>> b87804f3
 endef
 export BOOST_PATCH
 
 .fetch-boost:
 	@$(RM) $(BOOST_TARBALL)
-<<<<<<< HEAD
-	@$(RM) $(BOOST_LOG_TARBALL)
-	$(WGET) $(BOOST_TARBALL_URL)
-	$(WGET) $(BOOST_LOG_TARBALL_URL)
-	@echo '$(BOOST_TARBALL_SHA256)  $(BOOST_TARBALL)' | $(SHA256SUM)
-	@echo '$(BOOST_LOG_TARBALL_SHA256)  $(BOOST_LOG_TARBALL)' | $(SHA256SUM)
-=======
 	$(WGET) $(BOOST_TARBALL_URL)
 	@echo '$(BOOST_TARBALL_SHA256)  $(BOOST_TARBALL)' | $(SHA256SUM)
->>>>>>> b87804f3
 	@$(TOUCH) $@
 
 fetch-boost: .fetch-boost
 
 .extract-boost: .fetch-boost
 	$(TAR) -xjf $(BOOST_TARBALL)
-<<<<<<< HEAD
-	$(UNZIP) $(BOOST_LOG_TARBALL)
-	$(CP) $(BOOST_LOG_DIR)/boost/log $(BOOST_BUILD_DIR)/boost/
-	$(CP) $(BOOST_LOG_DIR)/libs/log $(BOOST_BUILD_DIR)/libs/
 	cd $(BOOST_BUILD_DIR) && echo "$$BOOST_PATCH" | sed -e 's/\\ $$/\\/' | $(PATCH) -p0
-=======
-	cd $(BOOST_BUILD_DIR) && echo "$$BOOST_PATCH" | $(PATCH) -p0
->>>>>>> b87804f3
 	@$(TOUCH) $@
 
 extract-boost: .extract-boost
@@ -469,10 +400,6 @@
 distclean-boost: clean-boost
 	@$(RM) .fetch-boost
 	$(RM) $(BOOST_TARBALL)
-<<<<<<< HEAD
-	$(RM) $(BOOST_LOG_TARBALL)
-=======
->>>>>>> b87804f3
 
 env-boost:
 	@echo
