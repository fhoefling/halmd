--
-- Copyright © 2011  Felix Höfling
--
-- This file is part of HALMD.
--
-- HALMD is free software: you can redistribute it and/or modify
-- it under the terms of the GNU General Public License as published by
-- the Free Software Foundation, either version 3 of the License, or
-- (at your option) any later version.
--
-- This program is distributed in the hope that it will be useful,
-- but WITHOUT ANY WARRANTY; without even the implied warranty of
-- MERCHANTABILITY or FITNESS FOR A PARTICULAR PURPOSE.  See the
-- GNU General Public License for more details.
--
-- You should have received a copy of the GNU General Public License
-- along with this program.  If not, see <http://www.gnu.org/licenses/>.
--

require("halmd.device")
require("halmd.mdsim.clock")
require("halmd.modules")
require("halmd.observables.phase_space")
require("halmd.observables.samples.phase_space")

-- grab modules
local device = halmd.device
local mdsim = halmd.mdsim
local observables = halmd.observables
-- grab C++ wrappers
local density_mode_wrapper = {
    host = {
        [2] = libhalmd.observables.host.density_mode_2_
      , [3] = libhalmd.observables.host.density_mode_3_
    }
  , [2] = libhalmd.observables.density_mode_2_
  , [3] = libhalmd.observables.density_mode_3_
}
if libhalmd.observables.gpu then
    density_mode_wrapper.gpu = {
        [2] = libhalmd.observables.gpu.density_mode_2_
      , [3] = libhalmd.observables.gpu.density_mode_3_
    }
end
-- grab standard library
local assert = assert

module("halmd.observables.density_mode", halmd.modules.register)

--
-- construct instance of density_mode module
--
-- @param args              parameter table:
--     args.wavevector      instance of wavevector module
-- @returns instance of density_mode module
--
function new(args)
    -- dependency injection
    local wavevector = assert(args.wavevector)
    local clock = mdsim.clock() -- singleton

    local sample
    if device() then
        sample = assert(observables.samples.phase_space{ memory = "gpu" })
    else
        sample = assert(observables.samples.phase_space{ memory = "host" })
    end
    local dimension = assert(sample.dimension)
    local logger = assert(args.logger)

    local density_mode
    if device() then
        density_mode = assert(density_mode_wrapper.gpu[dimension])
    else
        density_mode = assert(density_mode_wrapper.host[dimension])
    end
<<<<<<< HEAD
    local observable = density_mode(sample, wavevector, logger)

    local phase_space
    if device() then
        phase_space = assert(observables.phase_space{ memory = "gpu" })
    else
        phase_space = assert(observables.phase_space{ memory = "host" })
    end
=======
    local observable = density_mode(phase_space, wavevector, clock)
>>>>>>> 14d52411

    -- acquire phase space before acquiring density modes
    observable:on_acquire(phase_space.acquire)

    return observable
end

--
-- connect runtime accumulators to module profiler
--
function profile(self, profiler)
    profiler:on_profile{self, sample = "computation of density modes"}
end<|MERGE_RESOLUTION|>--- conflicted
+++ resolved
@@ -74,8 +74,7 @@
     else
         density_mode = assert(density_mode_wrapper.host[dimension])
     end
-<<<<<<< HEAD
-    local observable = density_mode(sample, wavevector, logger)
+    local observable = density_mode(sample, wavevector, clock, logger)
 
     local phase_space
     if device() then
@@ -83,9 +82,6 @@
     else
         phase_space = assert(observables.phase_space{ memory = "host" })
     end
-=======
-    local observable = density_mode(phase_space, wavevector, clock)
->>>>>>> 14d52411
 
     -- acquire phase space before acquiring density modes
     observable:on_acquire(phase_space.acquire)
