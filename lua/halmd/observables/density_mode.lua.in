--- conflicted
+++ resolved
@@ -17,29 +17,17 @@
 -- along with this program.  If not, see <http://www.gnu.org/licenses/>.
 --
 
-<<<<<<< HEAD
-require("halmd.mdsim.clock")
-require("halmd.modules")
-require("halmd.observables.phase_space")
-require("halmd.observables.utility.wavevector")
-
--- grab modules
-local mdsim = halmd.mdsim
-local observables = halmd.observables
-=======
-local device            = require("halmd.device")
 local module            = require("halmd.utility.module")
 local mdsim = {
     clock               = require("halmd.mdsim.clock")
 }
 local observables = {
     phase_space         = require("halmd.observables.phase_space")
-}
-local samples = {
-    phase_space         = require("halmd.observables.samples.phase_space")
+  , utility = {
+        wavevector      = require("halmd.observables.utility.wavevector")
+    }
 }
 
->>>>>>> ac587a50
 -- grab C++ wrappers
 local density_mode_wrapper = libhalmd.observables.density_mode
 local po = libhalmd.po
@@ -65,21 +53,8 @@
 --
 function M.__new(args)
     -- dependency injection
-<<<<<<< HEAD
     local phase_space = assert(args.phase_space, "missing parameter: phase_space")
     assert(type(phase_space) == "table", "invalid table")
-=======
-    local wavevector = assert(args.wavevector)
-    local clock = mdsim.clock() -- singleton
-
-    local sample
-    if device() then
-        sample = assert(samples.phase_space{memory = "gpu"})
-    else
-        sample = assert(samples.phase_space{memory = "host"})
-    end
-    local dimension = assert(sample.dimension)
->>>>>>> ac587a50
     local logger = assert(args.logger)
 
     local wavenumbers = args.wavenumbers
@@ -129,8 +104,7 @@
 --
 -- connect runtime accumulators to module profiler
 --
-<<<<<<< HEAD
-function profile(self, profiler)
+function M.profile(self, profiler)
     for i, density_mode in ipairs(self) do
         local label = assert(density_mode.label)
         profiler:on_profile{density_mode, acquire = "computation of density modes for " .. label .. " particles"}
@@ -142,17 +116,12 @@
 --
 -- @param desc po.options_description
 --
-function options(desc)
+function M.options(desc)
     desc:add("wavenumbers", po.float_array():conflicts("max-wavenumber"), "list of wavenumbers")
     desc:add("max-wavenumber", po.float():conflicts("wavenumbers"), "maximum wavenumber of semi-linearly spaced grid")
     desc:add("decimation", po.uint():conflicts("wavenumbers"), "decimation of wavenumber grid")
     desc:add("tolerance", po.float(), "relative tolerance on wavevector magnitude")
     desc:add("max-count", po.uint(), "maximum number of wavevectors per wavenumber shell")
 end
-=======
-function M.profile(self, profiler)
-    profiler:on_profile{self, acquire = "computation of density modes"}
-end
 
-return M
->>>>>>> ac587a50
+return M