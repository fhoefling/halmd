--- conflicted
+++ resolved
@@ -33,13 +33,6 @@
     file                        = require("halmd.io.writers.file")
 }
 
-<<<<<<< HEAD
--- grab modules
-local correlations = halmd.observables.dynamics.correlations
-local observables = halmd.observables
-local writers = halmd.io.writers
-=======
->>>>>>> ac587a50
 -- grab C++ wrappers
 local correlation_wrapper = libhalmd.observables.dynamics.correlation
 -- grab standard library
@@ -65,7 +58,7 @@
     -- store constructor of tcf functor
     local tcf = assert(correlations[name])
 
-    local blocking_scheme = observables.dynamics.blocking_scheme() -- singleton
+    local blocking_scheme = dynamics.blocking_scheme() -- singleton
     local file = writers.file() -- singleton
     local writer = file:writer{location = {"dynamics"}, mode = "truncate"}
 
@@ -75,7 +68,7 @@
         -- construct the tcf functor
         local tcf_ = tcf{sample = sample}
         -- construct or retrieve associated blocking scheme for sample data
-        local block_sample = observables.samples.blocking_scheme{sampler = sampler}
+        local block_sample = samples.blocking_scheme{sampler = sampler}
         -- construct correlation function
         local logger = assert(args.logger) -- FIXME use tcf module logger
         local correlation = assert(correlation_wrapper)(tcf_, block_sample, logger)
@@ -108,18 +101,12 @@
 --
 -- connect runtime accumulators to module profiler
 --
-<<<<<<< HEAD
-function profile(self, profiler)
+function M.profile(self, profiler)
     local desc = assert(self.description)
     for i, correlation in ipairs(self) do
         local label = assert(correlation.label)
         profiler:on_profile{correlation, tcf = "computation of " .. desc .. " for " .. label .. " particles"}
     end
 end
-=======
-function M.profile(self, profiler)
-    profiler:on_profile{self, tcf = "computation of " .. self.tcf.module.description()}
-end
 
-return M
->>>>>>> ac587a50
+return M