--- conflicted
+++ resolved
@@ -111,7 +111,6 @@
 -- read module parameters from HDF5 group
 --
 function read_parameters(args, group)
-    -- FIXME args.wavenumbers = group:read_attribute("wavenumbers", h5.float_array())
     args.tolerance = group:read_attribute("tolerance", h5.float())
     args.maximum_count = group:read_attribute("maximum_count", h5.uint())
 end
@@ -123,12 +122,7 @@
 -- @param group   HDF5 group
 --
 function write_parameters(ssf, group)
-<<<<<<< HEAD
-    -- FIXME group:write_attribute("wavenumbers", h5.float_array(), ssf.wavenumbers)
-    group:write_attribute("tolerance", h5.float(), ssf.tolerance)
-    group:write_attribute("maximum_count", h5.uint(), ssf.maximum_count)
-=======
+    -- wavenumbers are stored along with the ssf data, e.g., in structure/ssf/wavenumber
     group:write_attribute("tolerance", h5.float(), ssf.wavevector.tolerance)
     group:write_attribute("maximum_count", h5.uint(), ssf.wavevector.maximum_count)
->>>>>>> 2fe05fc0
 end