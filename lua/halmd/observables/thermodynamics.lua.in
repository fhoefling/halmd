--- conflicted
+++ resolved
@@ -1,9 +1,5 @@
 --
-<<<<<<< HEAD
--- Copyright © 2010-2022  Felix Höfling
-=======
 -- Copyright © 2010-2023  Felix Höfling
->>>>>>> fa13d4ec
 -- Copyright © 2013       Nicolas Höft
 -- Copyright © 2010-2012  Peter Colberg
 --
