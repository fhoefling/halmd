--- conflicted
+++ resolved
@@ -17,22 +17,12 @@
 -- along with this program.  If not, see <http://www.gnu.org/licenses/>.
 --
 
-<<<<<<< HEAD
-require("halmd.device")
-require("halmd.modules")
-require("halmd.observables.samples.particle_group")
-
--- grab modules
-local device = halmd.device
-local observables = halmd.observables
-=======
 local device            = require("halmd.device")
 local module            = require("halmd.utility.module")
-local mdsim = {
-    particle            = require("halmd.mdsim.particle")
+local samples = {
+    particle_group      = require("halmd.observables.samples.particle_group")
 }
 
->>>>>>> ac587a50
 -- grab C++ wrappers
 local phase_space_wrapper = {
     host = {
@@ -67,20 +57,15 @@
 --   args.particle          instance of particle or particle_group
 --   args.memory            specify memory location of sample ("host", "gpu")
 --
-<<<<<<< HEAD
-function new(args)
+function M.__new(args)
     local particle = assert(args.particle, "missing parameter: particle")
     local memory = assert(args.memory, "missing parameter: memory")
-=======
-function M.__new(args)
-    local memory = assert(args.memory)
->>>>>>> ac587a50
 
     local particle_group
     if particle.particle then
         particle_group = particle
     else
-        particle_group = observables.samples.particle_group{particle = particle}
+        particle_group = samples.particle_group{particle = particle}
     end
 
     local dimension = assert(particle_group.dimension)
@@ -90,14 +75,9 @@
     else
         phase_space = assert(phase_space_wrapper.host[memory][dimension])
     end
-<<<<<<< HEAD
     local sample = phase_space(particle_group.size)
 
     return sample
 end
-=======
-    return sample[memory]
-end
 
-return M
->>>>>>> ac587a50
+return M