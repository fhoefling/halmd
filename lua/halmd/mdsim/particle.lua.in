--
-- Copyright © 2010-2012 Peter Colberg
--
-- This file is part of HALMD.
--
-- HALMD is free software: you can redistribute it and/or modify
-- it under the terms of the GNU Lesser General Public License as
-- published by the Free Software Foundation, either version 3 of
-- the License, or (at your option) any later version.
--
-- This program is distributed in the hope that it will be useful,
-- but WITHOUT ANY WARRANTY; without even the implied warranty of
-- MERCHANTABILITY or FITNESS FOR A PARTICULAR PURPOSE.  See the
-- GNU Lesser General Public License for more details.
--
-- You should have received a copy of the GNU Lesser General
-- Public License along with this program.  If not, see
-- <http://www.gnu.org/licenses/>.
--

local core              = require("halmd.mdsim.core")
local utility           = require("halmd.utility")
local device            = require("halmd.utility.device")
local module            = require("halmd.utility.module")
local profiler          = require("halmd.utility.profiler")
local utility           = require("halmd.utility")

---
-- Particle
-- ========
--

-- grab C++ wrappers
local particle = {}
particle.host = {
    [2] = assert(libhalmd.mdsim.host.particle_2)
  , [3] = assert(libhalmd.mdsim.host.particle_3)
}

if device.gpu then
    particle.gpu = {
        [2] = assert(libhalmd.mdsim.gpu.particle_2)
      , [3] = assert(libhalmd.mdsim.gpu.particle_3)
    }
end

---
-- Construct particle instance.
--
-- :param table args: keyword arguments
-- :param number args.dimension: dimension of space
-- :param number args.particles: number of particles
-- :param number args.species: number of species (*default:* 1)
-- :param string args.memory: device where the particle information is stored *(optional)*
-- :param string args.label: instance label (*default:* ``all``)
--
-- The supported values for ``memory`` are "host" and "gpu". If ``memory`` is
-- not specified, the memory location is selected according to the compute
-- device.
--
-- .. attribute:: nparticle
--
--    Number of particles.
--
-- .. attribute:: nspecies
--
--    Number of particle species.
--
-- .. attribute:: label
--
--    Instance label.
--
-- .. attribute:: memory
--
--    Device where the particle memory resides.
--
-- .. attribute:: data
--
--    Pseudo-table providing access to the particle data::
--
--        table = particle.data["position"]
--        particle.data["position"] = table
--
--    Per default a particle instance contains the following named data arrays:
--    "position", "image", "velocity", "id", "reverse_id", "species", "mass",
--    "force", "en_pot", "stress_pot"
--
-- .. warning::
--
--    Accessing particle data using this table is equivalent
--    to calling :meth:`get` resp. :meth:`set` and involves
--    a full copy of the data to a lua table.
--
-- .. warning::
--
--    During simulation, particle arrays are reordered in memory according
--    to a space-filling curve. To access particles in initial order, use
<<<<<<< HEAD
--    :meth:`get_reverse_id` to retrieve the current particle indices.
=======
--    :meth:`get_reverse_id` to retrieve a map from particle IDs to current
--    particle indices in memory.
>>>>>>> 9f449348
--
-- .. method:: get(name)
--
--    Returns particle data identified by the name of the particle array.
--
--    :param string name: identifier of the particle array
--
-- .. method:: set(name, data)
--
--    Set particle data identified by the name of the particle array.
--
--    :param string name: identifier of the particle array
--    :param table data: table containing the data
--
<<<<<<< HEAD
-- .. method:: get_position()
--
--    Returns sequence with particle positions.
--
-- .. method:: set_position(position)
--
--    Set particle positions to given sequence.
--
-- .. method:: get_image()
--
--    Returns sequence with particle images.
--
-- .. method:: set_image(image)
--
--    Set particle images to given sequence.
--
-- .. method:: get_velocity()
--
--    Returns sequence with particle velocities.
--
-- .. method:: set_velocity(velocity)
--
--    Set particle velocities to given sequence.
--
-- .. method:: get_id()
--
--    Returns sequence with particle ids.
--
-- .. method:: set_id(id)
--
--    Set particle ids to given sequence.
--
-- .. method:: get_reverse_id()
--
--    Returns sequence with particle reverse ids.
--
-- .. method:: set_reverse_id(reverse_id)
--
--    Set particle reverse ids to given sequence.
--
-- .. method:: get_species()
--
--    Returns sequence with particle species.
--
-- .. method:: set_species(species)
--
--    Set particle species to given sequence.
--
-- .. method:: get_mass()
--
--    Returns sequence with particle masses.
--
-- .. method:: set_mass(mass)
--
--    Set particle masses to given sequence.
--
-- .. method:: get_force()
--
--    Returns unordered sequence with particle forces.
--
-- .. method:: get_potential_energy()
--
--    Returns unordered sequence with potential energies.
--
-- .. method:: get_stress_pot()
--
--    Returns unordered sequence with potential parts of stress tensors.
--
=======
>>>>>>> 9f449348
-- .. method:: shift_velocity(vector)
--
--    Shift all velocities by ``vector``.
--
-- .. method:: shift_velocity_group(group, vector)
--
--    Shift velocities of group by ``vector``.
--
-- .. method:: rescale_velocity(scalar)
--
--    Rescale magnitude of all velocities by ``scalar``.
--
-- .. method:: rescale_velocity_group(group, scalar)
--
--    Rescale magnitude of velocities of group by ``scalar``.
--
-- .. method:: shift_rescale_velocity(vector, scalar)
--
--    First shift, then rescale all velocities.
--
-- .. method:: shift_rescale_velocity_group(group, vector, scalar)
--
--    First shift, then rescale velocities of group.
--
-- .. method:: aux_enable()
--
--    Enable the computation of auxliliary variables in the next on_force()
--    step. These are: ``stress_pot`` and ``potential_energy`` and derived
--    properties (such as the internal energy or the virial). The auxiliary
--    variables should be activated like this::
--
--      sampler:on_prepare(function() particle:aux_enable() end, every, start)
--
-- .. method:: on_prepend_force(slot)
--
--    Connect nullary slot to signal.
--
--    :returns: signal connection
--
-- .. method:: on_force(slot)
--
--    Connect nullary slot to signal.
--
--    :returns: signal connection
--
-- .. method:: on_append_force(slot)
--
--    Connect nullary slot to signal.
--
--    :returns: signal connection
--
-- .. method:: __eq(other)
--
--    :param other: instance of :class:`halmd.mdsim.particle`
--
--    Implements the equality operator ``a = b`` and returns true if the other
--    ``particle`` instance is the same as this one.
--
local M = module(function(args)
    utility.assert_type(args, "table")
    local dimension = utility.assert_type(utility.assert_kwarg(args, "dimension"), "number")
    local nparticle = utility.assert_type(utility.assert_kwarg(args, "particles"), "number")
    local nspecies = utility.assert_type(args.species or 1, "number")
    local label = utility.assert_type(args.label or "all", "string")

    local memory = args and args.memory or (device.gpu and "gpu" or "host")
    if not particle[memory] then
        error(("unsupported particle memory type '%s'"):format(memory), 2)
    end

    -- select particle class
    local particle = assert(particle[memory][dimension])

    -- construct particle instance
    local self = particle(nparticle, nspecies)

<<<<<<< HEAD
    -- temporarily redirect removed get_* functions to the new get("*")
    for _,name in ipairs({"position", "image", "velocity", "id", "reverse_id", "species",
      "mass", "force", "potential_energy", "stress_pot"}) do
        self["get_"..name] = function(self) return self:get(name) end
        self["set_"..name] = function(self, data) self:set(name, data) end
    end
=======
    -- add data field for accessing the particle arrays
    self.data = setmetatable({}, {
        __index = function(table, key)
            return self:get(key)
        end,
        __newindex = function(table, key, value)
            self:set(key, value)
        end
    })
>>>>>>> 9f449348

    -- store particle label as Lua property
    self.label = property(function(self)
        return label
    end)

    self.memory = property(function(self)
        return memory
    end)

    -- sequence of signal connections
    local conn = {}
    self.disconnect = utility.signal.disconnect(conn, "particle module")

    -- connect to profiler
    local runtime = assert(self.runtime)
    table.insert(conn, profiler:on_profile(runtime.rearrange, "rearrange particles by permutation (" .. label .. ")"))

    return self
end)

return M<|MERGE_RESOLUTION|>--- conflicted
+++ resolved
@@ -95,12 +95,8 @@
 --
 --    During simulation, particle arrays are reordered in memory according
 --    to a space-filling curve. To access particles in initial order, use
-<<<<<<< HEAD
---    :meth:`get_reverse_id` to retrieve the current particle indices.
-=======
 --    :meth:`get_reverse_id` to retrieve a map from particle IDs to current
 --    particle indices in memory.
->>>>>>> 9f449348
 --
 -- .. method:: get(name)
 --
@@ -115,77 +111,6 @@
 --    :param string name: identifier of the particle array
 --    :param table data: table containing the data
 --
-<<<<<<< HEAD
--- .. method:: get_position()
---
---    Returns sequence with particle positions.
---
--- .. method:: set_position(position)
---
---    Set particle positions to given sequence.
---
--- .. method:: get_image()
---
---    Returns sequence with particle images.
---
--- .. method:: set_image(image)
---
---    Set particle images to given sequence.
---
--- .. method:: get_velocity()
---
---    Returns sequence with particle velocities.
---
--- .. method:: set_velocity(velocity)
---
---    Set particle velocities to given sequence.
---
--- .. method:: get_id()
---
---    Returns sequence with particle ids.
---
--- .. method:: set_id(id)
---
---    Set particle ids to given sequence.
---
--- .. method:: get_reverse_id()
---
---    Returns sequence with particle reverse ids.
---
--- .. method:: set_reverse_id(reverse_id)
---
---    Set particle reverse ids to given sequence.
---
--- .. method:: get_species()
---
---    Returns sequence with particle species.
---
--- .. method:: set_species(species)
---
---    Set particle species to given sequence.
---
--- .. method:: get_mass()
---
---    Returns sequence with particle masses.
---
--- .. method:: set_mass(mass)
---
---    Set particle masses to given sequence.
---
--- .. method:: get_force()
---
---    Returns unordered sequence with particle forces.
---
--- .. method:: get_potential_energy()
---
---    Returns unordered sequence with potential energies.
---
--- .. method:: get_stress_pot()
---
---    Returns unordered sequence with potential parts of stress tensors.
---
-=======
->>>>>>> 9f449348
 -- .. method:: shift_velocity(vector)
 --
 --    Shift all velocities by ``vector``.
@@ -262,14 +187,6 @@
     -- construct particle instance
     local self = particle(nparticle, nspecies)
 
-<<<<<<< HEAD
-    -- temporarily redirect removed get_* functions to the new get("*")
-    for _,name in ipairs({"position", "image", "velocity", "id", "reverse_id", "species",
-      "mass", "force", "potential_energy", "stress_pot"}) do
-        self["get_"..name] = function(self) return self:get(name) end
-        self["set_"..name] = function(self, data) self:set(name, data) end
-    end
-=======
     -- add data field for accessing the particle arrays
     self.data = setmetatable({}, {
         __index = function(table, key)
@@ -279,7 +196,6 @@
             self:set(key, value)
         end
     })
->>>>>>> 9f449348
 
     -- store particle label as Lua property
     self.label = property(function(self)
