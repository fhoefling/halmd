--
-- Copyright © 2010-2011  Peter Colberg
--
-- This file is part of HALMD.
--
-- HALMD is free software: you can redistribute it and/or modify
-- it under the terms of the GNU General Public License as published by
-- the Free Software Foundation, either version 3 of the License, or
-- (at your option) any later version.
--
-- This program is distributed in the hope that it will be useful,
-- but WITHOUT ANY WARRANTY; without even the implied warranty of
-- MERCHANTABILITY or FITNESS FOR A PARTICULAR PURPOSE.  See the
-- GNU General Public License for more details.
--
-- You should have received a copy of the GNU General Public License
-- along with this program.  If not, see <http://www.gnu.org/licenses/>.
--

<<<<<<< HEAD
require("halmd.device")
require("halmd.mdsim.core")
require("halmd.modules")
=======
local device            = require("halmd.device")
local module            = require("halmd.utility.module")
local mdsim = {
    core                = require("halmd.mdsim.core")
}
>>>>>>> ac587a50

-- grab C++ wrappers
local particle_wrapper = {
    host = {
        [2] = libhalmd.mdsim.host.particle_2_
      , [3] = libhalmd.mdsim.host.particle_3_
    }
  , [2] = libhalmd.mdsim.particle_2_
  , [3] = libhalmd.mdsim.particle_3_
}
if libhalmd.mdsim.gpu then
    particle_wrapper.gpu = {
        [2] = libhalmd.mdsim.gpu.particle_2_
      , [3] = libhalmd.mdsim.gpu.particle_3_
    }
end
local h5 = libhalmd.h5
local po = libhalmd.po
-- grab standard library
local assert = assert
local property = property

<<<<<<< HEAD
module("halmd.mdsim.particle", halmd.modules.register)
=======
local M = module.singleton("halmd.mdsim.particle")
>>>>>>> ac587a50

--
-- construct particle module
--
-- @param dimension dimension of positional coordinates
--
function M.__new(args)
    local dimension = assert(args.dimension)
    local npart = args.particles or {1000} -- default value
    local masses = assert(args.masses)
    local label = assert(args.label)

    local particle
    if device() then
        if args.threads then
            particle = particle_wrapper.gpu[dimension](npart, masses, args.threads)
        else
            particle = particle_wrapper.gpu[dimension](npart, masses)
        end
    else
        particle = particle_wrapper.host[dimension](npart, masses)
    end

    -- store particle label as Lua property
    particle.label = property(function(self)
        return label
    end)

    local core = mdsim.core()
    -- set particle types at the beginning of system preparation
    core:on_prepend_setup{particle.set, tracker = particle}

    return particle
end

--
-- connect runtime accumulators to module profiler
--
function M.profile(self, profiler)
    profiler:on_profile{self, rearrange = "rearrange particles by permutation"}
end

-- override default parameter namespace
M.namespace = "box"

--
-- assemble module options
--
-- @param desc po.options_description
--
function M.options(desc)
    desc:add("particles", po.uint_array(), "number of particles")
    if particle_wrapper.gpu then
        desc:add("threads", po.uint(), "number of CUDA threads per block")
    end
end

--
-- read module parameters from HDF5 group
--
function M.read_parameters(args, group)
    args.particles = group:read_attribute("particles", h5.uint_array())
end

--
-- write module parameters to HDF5 group
--
-- @param particle module instance
-- @param group HDF5 group
--
function M.write_parameters(particle, group)
    group:write_attribute("particles", h5.uint_array(), particle.ntypes)
end

return M<|MERGE_RESOLUTION|>--- conflicted
+++ resolved
@@ -17,17 +17,11 @@
 -- along with this program.  If not, see <http://www.gnu.org/licenses/>.
 --
 
-<<<<<<< HEAD
-require("halmd.device")
-require("halmd.mdsim.core")
-require("halmd.modules")
-=======
 local device            = require("halmd.device")
 local module            = require("halmd.utility.module")
 local mdsim = {
     core                = require("halmd.mdsim.core")
 }
->>>>>>> ac587a50
 
 -- grab C++ wrappers
 local particle_wrapper = {
@@ -50,11 +44,7 @@
 local assert = assert
 local property = property
 
-<<<<<<< HEAD
-module("halmd.mdsim.particle", halmd.modules.register)
-=======
-local M = module.singleton("halmd.mdsim.particle")
->>>>>>> ac587a50
+local M = module("halmd.mdsim.particle")
 
 --
 -- construct particle module
