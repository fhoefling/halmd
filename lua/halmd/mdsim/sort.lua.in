--- conflicted
+++ resolved
@@ -32,12 +32,8 @@
 --
 -- construct sort module
 --
-<<<<<<< HEAD
-function new(args)
+function M.__new(args)
     local particle = assert(args.particle)
-=======
-function M.__new(args)
->>>>>>> ac587a50
     local sort = args.sort or "hilbert" -- default value
     return sorts[sort]{particle = particle}
 end
