--
-- Copyright © 2010-2011  Peter Colberg and Felix Höfling
--
-- This file is part of HALMD.
--
-- HALMD is free software: you can redistribute it and/or modify
-- it under the terms of the GNU General Public License as published by
-- the Free Software Foundation, either version 3 of the License, or
-- (at your option) any later version.
--
-- This program is distributed in the hope that it will be useful,
-- but WITHOUT ANY WARRANTY; without even the implied warranty of
-- MERCHANTABILITY or FITNESS FOR A PARTICULAR PURPOSE.  See the
-- GNU General Public License for more details.
--
-- You should have received a copy of the GNU General Public License
-- along with this program.  If not, see <http://www.gnu.org/licenses/>.
--

require("halmd.device")
require("halmd.modules")
require("halmd.numeric.matrix")

-- grab modules
local device = halmd.device
local mdsim = halmd.mdsim
-- grab C++ wrappers
local power_law_wrapper = {
    host = libhalmd.mdsim.host.potentials.power_law
}
if libhalmd.mdsim.gpu then
    power_law_wrapper.gpu = libhalmd.mdsim.gpu.potentials.power_law
end
local h5 = libhalmd.h5
local po = libhalmd.po
-- grab standard library
local assert = assert
local type = type
local scalar_matrix = scalar_matrix

module("halmd.mdsim.potentials.power_law", halmd.modules.register)

--
-- construct power law module
--
function new(args)
<<<<<<< HEAD
    local index = args.index or 12 -- default value
    local cutoff = args.cutoff or 2.5 -- default value
    local epsilon = args.epsilon or 1 -- default value
    local sigma = args.sigma or 1 -- default value
=======
    local cutoff = args.cutoff or {2.5, 2.5, 2.5} -- default value
    local epsilon = args.epsilon or {1.0, 1.5, 0.5} -- default value
    local sigma = args.sigma or {1.0, 0.8, 0.88} -- default value
    local index = args.index or {12, 12, 12} -- default value
>>>>>>> e6c43753

    local particle = assert(args.particle)
    local logger = assert(args.logger)

    if type(cutoff) == "number" then
        cutoff = scalar_matrix(particle1.ntype, particle2.ntype, cutoff)
    end
    if type(epsilon) == "number" then
        epsilon = scalar_matrix(particle1.ntype, particle2.ntype, epsilon)
    end
    if type(sigma) == "number" then
        sigma = scalar_matrix(particle1.ntype, particle2.ntype, sigma)
    end

    local power_law
    if device() then
        power_law = assert(power_law_wrapper.gpu)
    else
        power_law = assert(power_law_wrapper.host)
    end
    return power_law(particle.ntype, cutoff, epsilon, sigma, index, logger)
end

--
-- returns module description
--
function description()
    return "power law potential"
end

--
-- assemble module options
--
-- @param desc po.options_description
--
function options(desc)
    desc:add("cutoff", po.float_array(), "truncate potential at cutoff radius")
    desc:add("epsilon", po.float_array(), "potential well depths")
    desc:add("sigma", po.float_array(), "collision diameters")
    desc:add("index", po.uint(), "index of soft power-law potential")
    -- FIXME desc:add("smooth", po.float_array(), "C²-potential smoothing factor")
end

--
-- read module parameters from HDF5 group
--
function read_parameters(args, group)
    -- FIXME args.cutoff = group:read_attribute("cutoff", h5.float_array())
    -- FIXME args.epsilon = group:read_attribute("epsilon", h5.float_array())
    -- FIXME args.sigma = group:read_attribute("sigma", h5.float_array())
    -- FIXME args.index = group:read_attribute("index", h5.uint_array())
end

--
-- write module parameters to HDF5 group
--
-- @param power_law module instance
-- @param group HDF5 group
--
function write_parameters(power_law, group)
<<<<<<< HEAD
    -- FIXME :write_attribute("index", h5.uint(), power_law.index)
    -- FIXME :write_attribute("cutoff", h5.float_array(), power_law.r_cut_sigma:data())
    -- FIXME :write_attribute("epsilon", h5.float_array(), power_law.epsilon:data())
    -- FIXME :write_attribute("sigma", h5.float_array(), power_law.sigma:data())
=======
    group:write_attribute("cutoff", h5.float_array(), power_law.r_cut_sigma:data())
    group:write_attribute("epsilon", h5.float_array(), power_law.epsilon:data())
    group:write_attribute("sigma", h5.float_array(), power_law.sigma:data())
    group:write_attribute("index", h5.uint_array(), power_law.index:data())
>>>>>>> e6c43753
end<|MERGE_RESOLUTION|>--- conflicted
+++ resolved
@@ -44,17 +44,10 @@
 -- construct power law module
 --
 function new(args)
-<<<<<<< HEAD
-    local index = args.index or 12 -- default value
     local cutoff = args.cutoff or 2.5 -- default value
     local epsilon = args.epsilon or 1 -- default value
     local sigma = args.sigma or 1 -- default value
-=======
-    local cutoff = args.cutoff or {2.5, 2.5, 2.5} -- default value
-    local epsilon = args.epsilon or {1.0, 1.5, 0.5} -- default value
-    local sigma = args.sigma or {1.0, 0.8, 0.88} -- default value
-    local index = args.index or {12, 12, 12} -- default value
->>>>>>> e6c43753
+    local index = args.index or 12 -- default value
 
     local particle = assert(args.particle)
     local logger = assert(args.logger)
@@ -115,15 +108,8 @@
 -- @param group HDF5 group
 --
 function write_parameters(power_law, group)
-<<<<<<< HEAD
-    -- FIXME :write_attribute("index", h5.uint(), power_law.index)
     -- FIXME :write_attribute("cutoff", h5.float_array(), power_law.r_cut_sigma:data())
     -- FIXME :write_attribute("epsilon", h5.float_array(), power_law.epsilon:data())
     -- FIXME :write_attribute("sigma", h5.float_array(), power_law.sigma:data())
-=======
-    group:write_attribute("cutoff", h5.float_array(), power_law.r_cut_sigma:data())
-    group:write_attribute("epsilon", h5.float_array(), power_law.epsilon:data())
-    group:write_attribute("sigma", h5.float_array(), power_law.sigma:data())
-    group:write_attribute("index", h5.uint_array(), power_law.index:data())
->>>>>>> e6c43753
+    -- FIXME :write_attribute("index", h5.uint_array(), power_law.index:data())
 end