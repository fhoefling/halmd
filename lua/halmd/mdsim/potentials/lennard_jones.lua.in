--
-- Copyright © 2010  Peter Colberg and Felix Höfling
--
-- This file is part of HALMD.
--
-- HALMD is free software: you can redistribute it and/or modify
-- it under the terms of the GNU General Public License as published by
-- the Free Software Foundation, either version 3 of the License, or
-- (at your option) any later version.
--
-- This program is distributed in the hope that it will be useful,
-- but WITHOUT ANY WARRANTY; without even the implied warranty of
-- MERCHANTABILITY or FITNESS FOR A PARTICULAR PURPOSE.  See the
-- GNU General Public License for more details.
--
-- You should have received a copy of the GNU General Public License
-- along with this program.  If not, see <http://www.gnu.org/licenses/>.
--

local device            = require("halmd.utility.device")
local log               = require("halmd.io.log")
local module            = require("halmd.utility.module")
local numeric           = require("halmd.utility.numeric")

-- grab C++ wrappers
local lennard_jones_wrapper = {
    host = libhalmd.mdsim.host.potentials.lennard_jones
}
if libhalmd.mdsim.gpu then
    lennard_jones_wrapper.gpu = libhalmd.mdsim.gpu.potentials.lennard_jones
end
local lennard_jones_simple_wrapper = {}
if libhalmd.mdsim.gpu then
    lennard_jones_simple_wrapper.gpu = libhalmd.mdsim.gpu.potentials.lennard_jones_simple
end
local h5 = libhalmd.h5
local po = libhalmd.po
-- grab standard library
local assert = assert
local type = type
local scalar_matrix = assert(numeric.scalar_matrix)

local M = module("halmd.mdsim.potentials.lennard_jones")

--
-- construct Lennard-Jones module
--
function M.__new(args)
    local cutoff = args.cutoff or 2.5 -- default value
    local epsilon = args.epsilon or 1 -- default value
    local sigma = args.sigma or 1 -- default value

<<<<<<< HEAD
    local particle1 = assert(args.particle or args.particles[1])
    local particle2 = assert(args.particle or args.particles[2])
    local logger = assert(args.logger)
=======
    local particle = mdsim.particle() -- singleton
    local logger = log.logger({label = "lennard_jones"})
>>>>>>> 4cc9ed76

    local potential
    -- select optimised GPU version if 1 species and ε=1, σ=1
    if device() and epsilon == 1 and sigma == 1 then
        local lennard_jones_simple = assert(lennard_jones_simple_wrapper.gpu)
        potential = lennard_jones_simple(particle1.ntype, particle2.ntype, cutoff, logger)
    else
        if type(cutoff) == "number" then
            cutoff = scalar_matrix(particle1.ntype, particle2.ntype, cutoff)
        end
        if type(epsilon) == "number" then
            epsilon = scalar_matrix(particle1.ntype, particle2.ntype, epsilon)
        end
        if type(sigma) == "number" then
            sigma = scalar_matrix(particle1.ntype, particle2.ntype, sigma)
        end
        local lennard_jones = assert(lennard_jones_wrapper[device() and "gpu" or "host"])
        potential = lennard_jones(particle1.ntype, particle2.ntype, cutoff, epsilon, sigma, logger)
    end
    return potential
end

--
-- returns module description
--
function M.description()
    return "Lennard-Jones potential"
end

--
-- assemble module options
--
-- @param desc po.options_description
--
function M.options(desc)
    desc:add("cutoff", po.float_array(), "truncate potential at cutoff radius")
    desc:add("epsilon", po.float_array(), "potential well depths")
    desc:add("sigma", po.float_array(), "collision diameters")
    -- FIXME desc:add("smooth", po.float_array(), "C²-potential smoothing factor")
end

--
-- read module parameters from HDF5 group
--
function M.read_parameters(args, group)
    -- FIXME args.cutoff = group:read_attribute("cutoff", h5.float_array())
    -- FIXME args.epsilon = group:read_attribute("epsilon", h5.float_array())
    -- FIXME args.sigma = group:read_attribute("sigma", h5.float_array())
end

--
-- write module parameters to HDF5 group
--
-- @param lennard_jones module instance
-- @param group HDF5 group
--
function M.write_parameters(lennard_jones, group)
    -- FIXME :write_attribute("cutoff", h5.float_array(), lennard_jones.r_cut_sigma:data())
    -- FIXME :write_attribute("epsilon", h5.float_array(), lennard_jones.epsilon:data())
    -- FIXME :write_attribute("sigma", h5.float_array(), lennard_jones.sigma:data())
end

return M<|MERGE_RESOLUTION|>--- conflicted
+++ resolved
@@ -50,14 +50,9 @@
     local epsilon = args.epsilon or 1 -- default value
     local sigma = args.sigma or 1 -- default value
 
-<<<<<<< HEAD
     local particle1 = assert(args.particle or args.particles[1])
     local particle2 = assert(args.particle or args.particles[2])
-    local logger = assert(args.logger)
-=======
-    local particle = mdsim.particle() -- singleton
     local logger = log.logger({label = "lennard_jones"})
->>>>>>> 4cc9ed76
 
     local potential
     -- select optimised GPU version if 1 species and ε=1, σ=1
