--
-- Copyright © 2010-2012  Peter Colberg and Felix Höfling
--
-- This file is part of HALMD.
--
-- HALMD is free software: you can redistribute it and/or modify
-- it under the terms of the GNU General Public License as published by
-- the Free Software Foundation, either version 3 of the License, or
-- (at your option) any later version.
--
-- This program is distributed in the hope that it will be useful,
-- but WITHOUT ANY WARRANTY; without even the implied warranty of
-- MERCHANTABILITY or FITNESS FOR A PARTICULAR PURPOSE.  See the
-- GNU General Public License for more details.
--
-- You should have received a copy of the GNU General Public License
-- along with this program.  If not, see <http://www.gnu.org/licenses/>.
--

local module            = require("halmd.utility.module")
local potentials        = require("halmd.mdsim.potentials")

-- grab C++ wrappers
local h5 = libhalmd.h5
local po = libhalmd.po
-- grab standard library
local assert = assert
local pairs = pairs
local property = property

local M = module("halmd.mdsim.potential")

--
-- construct potential module
--
<<<<<<< HEAD
-- @param args       parameter table
--   args.particle          instance of particle
--   args.force             name of potential (optional)
--
-- @returns instance of potential
--
function new(args)
    local particle = assert(args.particle, "missing parameter: particle")
=======
function M.__new(args)
>>>>>>> ac587a50
    local potential = args.potential or "lennard_jones" -- default value
    return assert(potentials[potential]){particle = particle}
end

--
-- assemble module options
--
-- @param desc po.options_description
--
function M.options(desc, globals)

    -- potential module choices with descriptions
    local choices = {
        lennard_jones           = potentials.lennard_jones.description()
      , modified_lennard_jones  = potentials.modified_lennard_jones.description()
      , morse                   = potentials.morse.description()
      , power_law               = potentials.power_law.description()
      , power_law_with_core     = potentials.power_law_with_core.description()
    }

    globals:add("potential", po.string():choices(choices), "select interaction potential")
end

--
-- read module parameters from HDF5 group
--
function M.read_parameters(args, group, globals)
    args.potential = globals:read_attribute("potential", h5.string())
end

--
-- write module parameters to HDF5 group
--
-- @param potential module instance
-- @param group HDF5 group
--
function M.write_parameters(potential, group, globals)
    globals:write_attribute("potential", h5.string(), potential.module.namespace)
end

return M<|MERGE_RESOLUTION|>--- conflicted
+++ resolved
@@ -33,18 +33,14 @@
 --
 -- construct potential module
 --
-<<<<<<< HEAD
 -- @param args       parameter table
 --   args.particle          instance of particle
 --   args.force             name of potential (optional)
 --
 -- @returns instance of potential
 --
-function new(args)
+function M.__new(args)
     local particle = assert(args.particle, "missing parameter: particle")
-=======
-function M.__new(args)
->>>>>>> ac587a50
     local potential = args.potential or "lennard_jones" -- default value
     return assert(potentials[potential]){particle = particle}
 end
