--- conflicted
+++ resolved
@@ -37,20 +37,10 @@
 -- construct force module
 --
 function new(args)
-<<<<<<< HEAD
     -- initialise forces in each MD step
     mdsim.fields.constant_force{set_flag = true}
 
-    local force = args.force or "lennard_jones" -- default value
-    -- trade a potential for a force
-    local potential = potentials[force]
-    if potential then
-        return forces.pair_trunc{potential = potential()}
-    end
-
-=======
     local force = args.force or "pair_trunc" -- default value
->>>>>>> 27f7e226
     return assert(forces[force])()
 end
 
