--
-- Copyright © 2010  Peter Colberg
--
-- This file is part of HALMD.
--
-- HALMD is free software: you can redistribute it and/or modify
-- it under the terms of the GNU General Public License as published by
-- the Free Software Foundation, either version 3 of the License, or
-- (at your option) any later version.
--
-- This program is distributed in the hope that it will be useful,
-- but WITHOUT ANY WARRANTY; without even the implied warranty of
-- MERCHANTABILITY or FITNESS FOR A PARTICULAR PURPOSE.  See the
-- GNU General Public License for more details.
--
-- You should have received a copy of the GNU General Public License
-- along with this program.  If not, see <http://www.gnu.org/licenses/>.
--

require("halmd.mdsim.forces")
require("halmd.mdsim.potentials")
require("halmd.modules")

-- grab modules
local forces = halmd.mdsim.forces
local potentials = halmd.mdsim.potentials
-- grab C++ wrappers
local h5 = libhalmd.h5
local po = libhalmd.po
-- grab standard library
local assert = assert
local pairs = pairs
local property = property

module("halmd.mdsim.force", halmd.modules.register)

--
-- construct force module
--
function new(args)
    local particle = assert(args.particle)
    local force = args.force or "lennard_jones" -- default value
    -- trade a potential for a force
    local potential = potentials[force]
    if potential then
<<<<<<< HEAD
        return forces.pair_trunc{particle = particle, force = force, potential = potential{particle = particle}}
=======
        return forces.pair_trunc{potential = potential()}
>>>>>>> f614b457
    end
    return assert(forces[force]){particle = particle}
end

--
-- assemble module options
--
-- @param desc po.options_description
--
function options(desc, globals)

    -- force module choices with descriptions
    local choices = {}
    for name, module in pairs(forces) do
        if module.description then
            choices[name] = module.description()
        end
    end
    for name, module in pairs(potentials) do
        if module.description then
            choices[name] = module.description()
        end
    end

    globals:add("force", po.string():choices(choices), "select force module")
end

--
-- read module parameters from HDF5 group
--
function read_parameters(args, group, globals)
    args.force = globals:read_attribute("force", h5.string())
end

--
-- write module parameters to HDF5 group
--
-- @param force module instance
-- @param group HDF5 group
--
function write_parameters(force, group, globals)
    local potential = force.potential
    if potential then
        globals:write_attribute("force", h5.string(), potential.module.namespace)
    else
        globals:write_attribute("force", h5.string(), force.module.namespace)
    end
end<|MERGE_RESOLUTION|>--- conflicted
+++ resolved
@@ -43,11 +43,7 @@
     -- trade a potential for a force
     local potential = potentials[force]
     if potential then
-<<<<<<< HEAD
-        return forces.pair_trunc{particle = particle, force = force, potential = potential{particle = particle}}
-=======
-        return forces.pair_trunc{potential = potential()}
->>>>>>> f614b457
+        return forces.pair_trunc{particle = particle, potential = potential{particle = particle}}
     end
     return assert(forces[force]){particle = particle}
 end
