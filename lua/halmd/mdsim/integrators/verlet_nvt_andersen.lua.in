--- conflicted
+++ resolved
@@ -17,15 +17,6 @@
 -- along with this program.  If not, see <http://www.gnu.org/licenses/>.
 --
 
-<<<<<<< HEAD
-require("halmd.device")
-require("halmd.mdsim.box")
-require("halmd.mdsim.clock")
-require("halmd.mdsim.core")
-require("halmd.mdsim.forces.zero")
-require("halmd.modules")
-require("halmd.random")
-=======
 local device            = require("halmd.device")
 local module            = require("halmd.utility.module")
 local random            = require("halmd.random")
@@ -33,9 +24,10 @@
     box                 = require("halmd.mdsim.box")
   , clock               = require("halmd.mdsim.clock")
   , core                = require("halmd.mdsim.core")
-  , particle            = require("halmd.mdsim.particle")
+  , forces = {
+        zero            = require("halmd.mdsim.forces.zero")
+    }
 }
->>>>>>> ac587a50
 
 -- grab C++ wrappers
 local verlet_nvt_andersen_wrapper = {
@@ -60,12 +52,8 @@
 --
 -- construct verlet_nvt_andersen module
 --
-<<<<<<< HEAD
-function new(args)
+function M.__new(args)
     local particle = assert(args.particle, "missing parameter: particle")
-=======
-function M.__new(args)
->>>>>>> ac587a50
     local temperature = args.temperature or 1.12 -- default value
     local collision_rate = args.collision_rate or 10 -- default value
 
