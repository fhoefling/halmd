--- conflicted
+++ resolved
@@ -17,18 +17,11 @@
 -- along with this program.  If not, see <http://www.gnu.org/licenses/>.
 --
 
-<<<<<<< HEAD
-require("halmd.device")
-require("halmd.mdsim.core")
-require("halmd.modules")
-=======
 local device            = require("halmd.device")
 local module            = require("halmd.utility.module")
 local mdsim = {
     core                = require("halmd.mdsim.core")
-  , particle            = require("halmd.mdsim.particle")
 }
->>>>>>> ac587a50
 
 -- grab C++ wrappers
 local phase_space_wrapper = {
