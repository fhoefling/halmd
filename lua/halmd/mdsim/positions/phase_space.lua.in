--
-- Copyright © 2010-2011  Peter Colberg
--
-- This file is part of HALMD.
--
-- HALMD is free software: you can redistribute it and/or modify
-- it under the terms of the GNU General Public License as published by
-- the Free Software Foundation, either version 3 of the License, or
-- (at your option) any later version.
--
-- This program is distributed in the hope that it will be useful,
-- but WITHOUT ANY WARRANTY; without even the implied warranty of
-- MERCHANTABILITY or FITNESS FOR A PARTICULAR PURPOSE.  See the
-- GNU General Public License for more details.
--
-- You should have received a copy of the GNU General Public License
-- along with this program.  If not, see <http://www.gnu.org/licenses/>.
--

require("halmd.device")
require("halmd.mdsim.box")
require("halmd.mdsim.core")
require("halmd.mdsim.particle")
require("halmd.modules")

-- grab modules
local device = halmd.device
local mdsim = halmd.mdsim
local observables = halmd.observables
-- grab C++ wrappers
local phase_space_wrapper = {
    host = {
        [2] = libhalmd.mdsim.host.positions.phase_space_2_
      , [3] = libhalmd.mdsim.host.positions.phase_space_3_
    }
}
if libhalmd.mdsim.gpu then
    phase_space_wrapper.gpu = {
        [2] = libhalmd.mdsim.gpu.positions.phase_space_2_
      , [3] = libhalmd.mdsim.gpu.positions.phase_space_3_
    }
end
local h5 = libhalmd.h5
local po = libhalmd.po
-- grab standard library
local assert = assert

module("halmd.mdsim.positions.phase_space", halmd.modules.register)

--
-- construct phase_space module
--
function new(args)
    -- dependency injection
    local particle = mdsim.particle() -- singleton
    local dimension = assert(particle.dimension)
    local box = mdsim.box() -- singleton
<<<<<<< HEAD
    local sample = assert(observables.samples.phase_space{ memory = "host" })
    local logger = assert(args.logger)
=======
    local sample = assert(args.sample)
>>>>>>> 14d52411

    local phase_space
    if device() then
        phase_space = phase_space_wrapper.gpu[dimension]
    else
        phase_space = phase_space_wrapper.host[dimension]
    end
    local position = phase_space(particle, box, sample, logger)

    local core = mdsim.core()
    -- connect position to core
    core:on_setup{position.set, tracker = particle}

    return position
end

--
-- connect runtime accumulators to module profiler
--
function profile(self, profiler)
    profiler:on_profile{self, set = "setting particle positions from sample"}
end<|MERGE_RESOLUTION|>--- conflicted
+++ resolved
@@ -55,12 +55,8 @@
     local particle = mdsim.particle() -- singleton
     local dimension = assert(particle.dimension)
     local box = mdsim.box() -- singleton
-<<<<<<< HEAD
-    local sample = assert(observables.samples.phase_space{ memory = "host" })
+    local sample = assert(args.sample)
     local logger = assert(args.logger)
-=======
-    local sample = assert(args.sample)
->>>>>>> 14d52411
 
     local phase_space
     if device() then
