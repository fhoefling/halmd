--
-- Copyright © 2012-2014 Felix Höfling
-- Copyright © 2015      Nicolas Höft
-- Copyright © 2012      Peter Colberg
--
-- This file is part of HALMD.
--
-- HALMD is free software: you can redistribute it and/or modify
-- it under the terms of the GNU Lesser General Public License as
-- published by the Free Software Foundation, either version 3 of
-- the License, or (at your option) any later version.
--
-- This program is distributed in the hope that it will be useful,
-- but WITHOUT ANY WARRANTY; without even the implied warranty of
-- MERCHANTABILITY or FITNESS FOR A PARTICULAR PURPOSE.  See the
-- GNU Lesser General Public License for more details.
--
-- You should have received a copy of the GNU Lesser General
-- Public License along with this program.  If not, see
-- <http://www.gnu.org/licenses/>.
--

local log     = require("halmd.io.log")
local module  = require("halmd.utility.module")
local utility = require("halmd.utility")
local mdsim   = {
    particle = require("halmd.mdsim.particle")
}

---
-- From Range
-- ==========
--
-- A particle group represents a subset of particles, which is defined
-- by an instance of particle together with a sequence of indices.
--
-- Example::
--
--    -- construct particle instance for given simulation domain
--    local system = halmd.mdsim.particle({particles = 10000, species = 2})
--
<<<<<<< HEAD
--    -- select each species, assuming particles of a species have contiguous ids
=======
--    -- select each species, assuming particles of a species have contiguous IDs
>>>>>>> 9f449348
--    local group_A = halmd.mdsim.particle_groups.from_range({particle = system, range = {1, 5000}, label = "A"})
--    local group_B = halmd.mdsim.particle_groups.from_range({particle = system, range = {5001, 10000}, label = "B"})
--

-- grab C++ wrappers
local from_range = assert(libhalmd.mdsim.particle_groups.from_range)

---
<<<<<<< HEAD
-- Construct particle group from id range.
--
-- :param table args: keyword arguments
-- :param args.particle: instance of :class:`halmd.mdsim.particle`
-- :param table args.range: particle id range ``{first, last}``
=======
-- Construct particle group from ID range.
--
-- :param table args: keyword arguments
-- :param args.particle: instance of :class:`halmd.mdsim.particle`
-- :param table args.range: particle ID range ``{first, last}``
>>>>>>> 9f449348
-- :param string args.label: group label
-- :param boolean args.global: particle group can comprise the whole simulation
--                             world (*default:* ``false``)
--
-- .. note::
--
<<<<<<< HEAD
--    Particle ids are 1-based, i.e. the first particle has id 1.
=======
--    Particle IDs are 1-based, i.e. the first particle has ID 1.
>>>>>>> 9f449348
--
-- .. attribute:: label
--
--    Particle group label.
--
-- .. attribute:: particle
--
--    Instance of :class:`halmd.mdsim.particle`.
--
-- .. attribute:: size
--
--    Number of particles in group.
--
-- .. attribute:: global
--
--    True if the particle group comprises the whole simulation world. This
--    requires that ``args.global`` was set to true upon construction and
--    that ``size`` equals the number of particles in ``particle``.
--
-- .. method:: to_particle(args)
--
--    :param table args: keyword argruments
--    :param args.particle: instance of :class:`halmd.mdsim.particle` *(optional)*
--    :param args.label: label of the new particle instance *(optional)*
--    :returns: instance of :class:`halmd.mdsim.particle` with data from the particle group
--
--    Copy the particle group to a new particle instance. If no parameters given,
--    a suitable particle instance will be constructed.
--
--    .. note::
--
--       Only positions, mass, species and velocity are copied to the particle instance.
--       Other data (e.g. ID, force) will not be copied.
--
--    If ``args.particle`` is present, the particle group will be copied into the given
--    particle instance. Otherwise a new suitable particle instance with the label
--    `args.label` will be created. If ``args.label`` is not given, it defaults to
--    the group label. ``species`` of the new particle instance will be initialized with
--    ``particle.species``.
--
--    .. note::
--
--       ``args.particle`` must reside in the same memory as the group and the number of
--       particles must be equal to ``size``.
--
local M = module(function(args)
    local particle = utility.assert_kwarg(args, "particle")
    local range = utility.assert_kwarg(args, "range")
    local label = utility.assert_type(args.label or assert(particle.label), "string")
    local global = utility.assert_type(args.global or false, "boolean")

    if type(range) ~= "table" or #range ~= 2 then
        error("invalid argument 'range'", 2)
    end

    local logger = log.logger({prefix = ("group (%s)"):format(label)})

<<<<<<< HEAD
    -- construct particle group from id range
=======
    -- construct particle group from ID range
>>>>>>> 9f449348
    local self = from_range(particle, range, logger)

    -- capture C++ method to_particle
    local to_particle = assert(self.to_particle)
    -- forward Lua method to_particle
    self.to_particle = function(self, args)
        -- construct particle instance, if none given
        local particle_dst = args and args.particle
        local label = (args and args.label) or self.label
        particle_dst = particle_dst or mdsim.particle({dimension = particle.dimension, particles = self.size, species = particle.nspecies, label = label, memory = particle.memory})
        to_particle(self, particle, particle_dst)
        return particle_dst
    end

    -- attach particle instance as read-only property
    self.particle = property(function(self)
        return particle
    end)

    -- attach label as read-only property
    self.label = property(function(self)
        return label
    end)

    -- attach global property
    self.global = property(function(self)
        return global and (self.size == particle.nparticle)
    end)

    return self
end)

return M<|MERGE_RESOLUTION|>--- conflicted
+++ resolved
@@ -39,11 +39,7 @@
 --    -- construct particle instance for given simulation domain
 --    local system = halmd.mdsim.particle({particles = 10000, species = 2})
 --
-<<<<<<< HEAD
---    -- select each species, assuming particles of a species have contiguous ids
-=======
 --    -- select each species, assuming particles of a species have contiguous IDs
->>>>>>> 9f449348
 --    local group_A = halmd.mdsim.particle_groups.from_range({particle = system, range = {1, 5000}, label = "A"})
 --    local group_B = halmd.mdsim.particle_groups.from_range({particle = system, range = {5001, 10000}, label = "B"})
 --
@@ -52,30 +48,18 @@
 local from_range = assert(libhalmd.mdsim.particle_groups.from_range)
 
 ---
-<<<<<<< HEAD
--- Construct particle group from id range.
---
--- :param table args: keyword arguments
--- :param args.particle: instance of :class:`halmd.mdsim.particle`
--- :param table args.range: particle id range ``{first, last}``
-=======
 -- Construct particle group from ID range.
 --
 -- :param table args: keyword arguments
 -- :param args.particle: instance of :class:`halmd.mdsim.particle`
 -- :param table args.range: particle ID range ``{first, last}``
->>>>>>> 9f449348
 -- :param string args.label: group label
 -- :param boolean args.global: particle group can comprise the whole simulation
 --                             world (*default:* ``false``)
 --
 -- .. note::
 --
-<<<<<<< HEAD
---    Particle ids are 1-based, i.e. the first particle has id 1.
-=======
 --    Particle IDs are 1-based, i.e. the first particle has ID 1.
->>>>>>> 9f449348
 --
 -- .. attribute:: label
 --
@@ -133,11 +117,7 @@
 
     local logger = log.logger({prefix = ("group (%s)"):format(label)})
 
-<<<<<<< HEAD
-    -- construct particle group from id range
-=======
     -- construct particle group from ID range
->>>>>>> 9f449348
     local self = from_range(particle, range, logger)
 
     -- capture C++ method to_particle
