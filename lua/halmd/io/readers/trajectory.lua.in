--- conflicted
+++ resolved
@@ -17,28 +17,15 @@
 -- along with this program.  If not, see <http://www.gnu.org/licenses/>.
 --
 
-<<<<<<< HEAD
-require("halmd.io.readers")
-require("halmd.mdsim.core")
-require("halmd.modules")
-require("halmd.observables.samples.phase_space")
-
--- grab modules
-local readers = halmd.io.readers
-local mdsim = halmd.mdsim
-local observables = halmd.observables
-=======
 local module            = require("halmd.utility.module")
 local readers           = require("halmd.io.readers")
 local mdsim = {
     core                = require("halmd.mdsim.core")
-  , particle            = require("halmd.mdsim.particle")
 }
 local samples = {
     phase_space         = require("halmd.observables.samples.phase_space")
 }
 
->>>>>>> ac587a50
 -- grab C++ wrappers
 local po = libhalmd.po
 local property = property
@@ -103,18 +90,10 @@
         reader.position = function(self, particle)
             local sample = samples[particle]
             if not sample then
-<<<<<<< HEAD
-                sample = observables.samples.phase_space{particle = particle, memory = "host"}
+                sample = samples.phase_space{particle = particle, memory = "host"}
                 self:on_read(sample.position, {group, "position"})
                 self:on_read(sample.types, {group, "species"})
                 samples[particle] = sample
-=======
-                sample = samples.phase_space{memory = "host"}
-                local particle = mdsim.particle() -- singleton
-                for i = 0, particle.ntype - 1 do
-                    self:on_read(sample:position(i), {species(i), "position"})
-                end
->>>>>>> ac587a50
             end
             return sample
         end
@@ -123,17 +102,9 @@
         reader.velocity = function(self, particle)
             local sample = samples[particle]
             if not sample then
-<<<<<<< HEAD
-                sample = observables.samples.phase_space{particle = particle, memory = "host"}
+                sample = samples.phase_space{particle = particle, memory = "host"}
                 self:on_read(sample.velocity, {group, "velocity"})
                 samples[particle] = sample
-=======
-                sample = samples.phase_space{memory = "host"}
-                local particle = mdsim.particle() -- singleton
-                for i = 0, particle.ntype - 1 do
-                    self:on_read(sample:velocity(i), {species(i), "velocity"})
-                end
->>>>>>> ac587a50
             end
             return sample
         end
