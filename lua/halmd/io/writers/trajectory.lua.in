--
-- Copyright © 2010-2012  Peter Colberg and Felix Höfling
--
-- This file is part of HALMD.
--
-- HALMD is free software: you can redistribute it and/or modify
-- it under the terms of the GNU General Public License as published by
-- the Free Software Foundation, either version 3 of the License, or
-- (at your option) any later version.
--
-- This program is distributed in the hope that it will be useful,
-- but WITHOUT ANY WARRANTY; without even the implied warranty of
-- MERCHANTABILITY or FITNESS FOR A PARTICULAR PURPOSE.  See the
-- GNU General Public License for more details.
--
-- You should have received a copy of the GNU General Public License
-- along with this program.  If not, see <http://www.gnu.org/licenses/>.
--

<<<<<<< HEAD
require("halmd.io.writers.file")
require("halmd.mdsim.box")
require("halmd.modules")
require("halmd.observables.phase_space")
require("halmd.observables.sampler")
require("halmd.observables.samples.phase_space")
=======
local module            = require("halmd.utility.module")
local mdsim = {
    box                 = require("halmd.mdsim.box")
  , particle            = require("halmd.mdsim.particle")
}
local observables = {
    phase_space         = require("halmd.observables.phase_space")
  , sampler             = require("halmd.observables.sampler")
}
local samples = {
    phase_space         = require("halmd.observables.samples.phase_space")
}
local writers = {
    file                = require("halmd.io.writers.file")
}
>>>>>>> ac587a50

-- grab C++ wrappers
local po = libhalmd.po
local h5 = libhalmd.h5
-- grab standard library
local assert = assert
local ipairs = ipairs
local string = string
local type = type

local M = module("halmd.io.writers.trajectory")

--
-- construct trajectory writer module
--
<<<<<<< HEAD
-- @param args       parameter table
--   args.particle_group    list of particle_group instances with attached labels
--   args.every             sampling interval, default (0) writes at start and finish only
--
function new(args)
    local particle_group = assert(args.particle_group, "missing parameter: particle_group")
    assert(type(particle_group) == "table", "invalid table")
    local every = args.every or 0 -- default value
=======
function M.__new(args)
    local every = args.every or 1000 -- default value
>>>>>>> ac587a50

    -- create trajectory file
    local file = writers.file{extension = "trj"}

<<<<<<< HEAD
=======
    -- FIXME share phase_space instance with observables::host::density_mode
    local phase_space = assert(observables.phase_space{memory = "host"})
    local sample = samples.phase_space{memory = "host"} -- singleton
    local particle = mdsim.particle() -- singleton
>>>>>>> ac587a50
    local box = mdsim.box() -- singleton
    local sampler = observables.sampler() -- singleton

    -- write box edge vectors and offset to trajectory group
    --
    -- @future time series for NPT ensemble
    --
    local writer = file:writer{location = {"trajectory", "box"}, mode = "truncate"}
    writer:on_write(box.edges, {"edges"})
    writer:on_write(box.origin, {"offset"})
    sampler:on_start{writer.write, tracker = writer}

    -- construct list of phase space samplers
    --
    -- FIXME share phase_space instance with observables::host::density_mode -- is this a worthy optimisation?
    local phase_space = assert(observables.phase_space{particle_group = particle_group, memory = "host"})

    for i, phase_space in ipairs(phase_space) do
        local sample = assert(phase_space.sample)
        local label = assert(phase_space.label)

        -- sample and write phase space at fixed interval
        local writer = file:writer{location = {"trajectory", label}, mode = "append"}
        writer:on_prepend_write(phase_space.acquire)
        writer:on_write(sample.position, {"position"})
        writer:on_write(sample.velocity, {"velocity"})
        local _, species = writer:on_write(sample.types, {"species"})
        if every > 0 then
            sampler:on_sample{writer.write, every, tracker = writer}
        else
            sampler:on_finish{writer.write, tracker = writer}
        end

        -- store attributes
--         species:write_attribute("mass", h5.float_array(), particle.mass) -- FIXME
    end

    return writer
end

--
-- assemble module options
--
-- @param desc po.options_description
--
function M.options(desc)
    desc:add("every", po.uint64(), "sample interval for trajectory")
end

return M<|MERGE_RESOLUTION|>--- conflicted
+++ resolved
@@ -17,18 +17,9 @@
 -- along with this program.  If not, see <http://www.gnu.org/licenses/>.
 --
 
-<<<<<<< HEAD
-require("halmd.io.writers.file")
-require("halmd.mdsim.box")
-require("halmd.modules")
-require("halmd.observables.phase_space")
-require("halmd.observables.sampler")
-require("halmd.observables.samples.phase_space")
-=======
 local module            = require("halmd.utility.module")
 local mdsim = {
     box                 = require("halmd.mdsim.box")
-  , particle            = require("halmd.mdsim.particle")
 }
 local observables = {
     phase_space         = require("halmd.observables.phase_space")
@@ -40,7 +31,6 @@
 local writers = {
     file                = require("halmd.io.writers.file")
 }
->>>>>>> ac587a50
 
 -- grab C++ wrappers
 local po = libhalmd.po
@@ -56,30 +46,18 @@
 --
 -- construct trajectory writer module
 --
-<<<<<<< HEAD
 -- @param args       parameter table
 --   args.particle_group    list of particle_group instances with attached labels
 --   args.every             sampling interval, default (0) writes at start and finish only
 --
-function new(args)
+function M.__new(args)
     local particle_group = assert(args.particle_group, "missing parameter: particle_group")
     assert(type(particle_group) == "table", "invalid table")
     local every = args.every or 0 -- default value
-=======
-function M.__new(args)
-    local every = args.every or 1000 -- default value
->>>>>>> ac587a50
 
     -- create trajectory file
     local file = writers.file{extension = "trj"}
 
-<<<<<<< HEAD
-=======
-    -- FIXME share phase_space instance with observables::host::density_mode
-    local phase_space = assert(observables.phase_space{memory = "host"})
-    local sample = samples.phase_space{memory = "host"} -- singleton
-    local particle = mdsim.particle() -- singleton
->>>>>>> ac587a50
     local box = mdsim.box() -- singleton
     local sampler = observables.sampler() -- singleton
 
