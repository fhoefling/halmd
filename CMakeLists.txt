--- conflicted
+++ resolved
@@ -74,34 +74,23 @@
 
       if(CUDA_VERSION VERSION_LESS 6.5)
         set(HALMD_GPU_ARCH "120") # sane default value
-<<<<<<< HEAD
-        set(CMAKE_CUDA_FLAGS "-Xcompiler -fPIC -Xptxas -v -arch=compute_12 -code=compute_12,compute_20" CACHE STRING "Flags used by the compiler during all build types")
-=======
         set(CMAKE_CUDA_FLAGS "-Xcompiler -fPIC -Xptxas -v -arch=compute_12 -code=compute_12" CACHE STRING "Flags used by the compiler during all build types")
->>>>>>> bca529b2
       else()
         set(HALMD_GPU_ARCH "210") # sane default value
         set(CMAKE_CUDA_FLAGS "-Xcompiler -fPIC -Xptxas -v -arch=compute_20 -code=compute_20 -ftz=true -prec-div=false -prec-sqrt=false --fmad=true" CACHE STRING "Flags used by the compiler during all build types")
       endif()
 
       string(REPLACE " " ";" __NVCC_ARGS "${CMAKE_CUDA_FLAGS}")
-<<<<<<< HEAD
-=======
       if(NOT "${CUDA_HOST_COMPILER}" STREQUAL "")
 		list(APPEND __NVCC_ARGS -ccbin "${CUDA_HOST_COMPILER}")
       endif()
->>>>>>> bca529b2
       execute_process(COMMAND "${CUDA_NVCC_EXECUTABLE}" ${__NVCC_ARGS} "${CMAKE_SOURCE_DIR}/cmake/cuda_arch.cu"
               WORKING_DIRECTORY "${PROJECT_BINARY_DIR}/CMakeFiles/"
               ERROR_VARIABLE result OUTPUT_QUIET)
       if(result MATCHES "__CUDA_ARCH__([0-9]+)__")
         set(HALMD_GPU_ARCH "${CMAKE_MATCH_1}")
       else()
-<<<<<<< HEAD
-        message(SEND_ERROR "${result}")
-=======
         message(WARNING "${result}")
->>>>>>> bca529b2
       endif()
 
 
